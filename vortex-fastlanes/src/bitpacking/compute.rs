use fastlanez::TryBitPack;
use itertools::Itertools;
use vortex::array::primitive::PrimitiveArray;
use vortex::array::{Array, ArrayRef};
use vortex::compute::cast::cast;
use vortex::compute::flatten::{flatten_primitive, FlattenFn, FlattenedArray};
<<<<<<< HEAD
use vortex::compute::scalar_at::ScalarAtFn;
use vortex::compute::take::TakeFn;
=======
use vortex::compute::scalar_at::{scalar_at, ScalarAtFn};
use vortex::compute::take::{take, TakeFn};
>>>>>>> 02d81804
use vortex::compute::ArrayCompute;
use vortex::match_each_integer_ptype;
use vortex::ptype::NativePType;
use vortex::scalar::Scalar;
use vortex_error::{vortex_err, VortexResult};

use crate::bitpacking::compress::{unpack, unpack_single};
use crate::{match_integers_by_width, unpack_single_primitive, BitPackedArray};

impl ArrayCompute for BitPackedArray {
    fn flatten(&self) -> Option<&dyn FlattenFn> {
        Some(self)
    }

    fn scalar_at(&self) -> Option<&dyn ScalarAtFn> {
        Some(self)
    }

    fn take(&self) -> Option<&dyn TakeFn> {
        Some(self)
    }
}

impl FlattenFn for BitPackedArray {
    fn flatten(&self) -> VortexResult<FlattenedArray> {
        unpack(self).map(FlattenedArray::Primitive)
    }
}

impl ScalarAtFn for BitPackedArray {
    fn scalar_at(&self, index: usize) -> VortexResult<Scalar> {
        if index >= self.len() {
            return Err(vortex_err!(OutOfBounds:index, 0, self.len()));
        }

        if let Some(patches) = self.patches() {
            // NB: All non-null values are considered patches
            if self.bit_width == 0 || patches.is_valid(index) {
                return scalar_at(patches, index)?.cast(self.dtype());
            }
        }
<<<<<<< HEAD
        // TODO(wmanning): check patches/validity!
        unpack_single(self, index)
=======
        unpack_single(self, index)?.cast(self.dtype())
>>>>>>> 02d81804
    }
}

impl TakeFn for BitPackedArray {
    fn take(&self, indices: &dyn Array) -> VortexResult<ArrayRef> {
        let prim_indices = flatten_primitive(indices)?;

        // Group indices into 1024-element chunks and relativise them to the beginning of each chunk
        let relative_indices: Vec<(usize, Vec<u16>)> = match_each_integer_ptype!(prim_indices.ptype(), |$P| {
            prim_indices
                .typed_data::<$P>()
                .iter()
                .group_by(|idx| (**idx / 1024) as usize)
                .into_iter()
                .map(|(k, g)| (k, g.map(|idx| (*idx % 1024) as u16).collect()))
                .collect()
        });

        let ptype = self.dtype().try_into()?;
        let taken = match_integers_by_width!(ptype, |$P| {
            PrimitiveArray::from(take_primitive::<$P>(self, &relative_indices, prim_indices.len())?)
        });
        // TODO(wmanning): handle patches & validity
        // TODO(wmanning): this should be a reinterpret_cast
        cast(&taken, self.dtype())
    }
}

fn take_primitive<T: NativePType + TryBitPack>(
    array: &BitPackedArray,
    relative_indices: &[(usize, Vec<u16>)],
    size_hint: usize,
) -> VortexResult<Vec<T>> {
    let bit_width = array.bit_width();
    let packed = flatten_primitive(array.encoded())?;
    let packed = packed.typed_data::<u8>();

    // assuming the buffer is already allocated (which will happen at most once)
    // then unpacking all 1024 elements takes ~8.8x as long as unpacking a single element
    // see https://github.com/fulcrum-so/vortex/pull/190#issue-2223752833
    // however, the gap should be smaller with larger registers (e.g., AVX-512) vs the 128 bit
    // ones on M2 Macbook Air.
    let bulk_threshold = 8;

    let mut output = Vec::with_capacity(size_hint);
    let mut buffer: Vec<T> = Vec::new();
    for (chunk, offsets) in relative_indices {
        let packed_chunk = &packed[chunk * 128 * bit_width..][..128 * bit_width];
        if offsets.len() > bulk_threshold {
            buffer.clear();
            TryBitPack::try_unpack_into(packed_chunk, bit_width, &mut buffer)
                .map_err(|_| vortex_err!("Unsupported bit width {}", bit_width))?;
            for index in offsets {
                output.push(buffer[*index as usize]);
            }
        } else {
            for index in offsets {
                output.push(unsafe {
                    unpack_single_primitive::<T>(packed_chunk, bit_width, *index as usize)?
                });
            }
        }
    }
    Ok(output)
}

#[cfg(test)]
mod test {
    use std::sync::Arc;

    use itertools::Itertools;
<<<<<<< HEAD
    use rand::distributions::Uniform;
    use rand::{thread_rng, Rng};
=======
>>>>>>> 02d81804
    use vortex::array::downcast::DowncastArrayBuiltin;
    use vortex::array::primitive::{PrimitiveArray, PrimitiveEncoding};
    use vortex::array::Array;
    use vortex::compress::{CompressConfig, CompressCtx, EncodingCompression};
    use vortex::compute::scalar_at::scalar_at;
    use vortex::compute::take::take;
    use vortex::encoding::EncodingRef;
    use vortex::scalar::Scalar;

    use crate::downcast::DowncastFastlanes;
    use crate::BitPackedEncoding;

    #[test]
    fn take_indices() {
        let cfg = CompressConfig::new().with_enabled([&BitPackedEncoding as EncodingRef]);
        let ctx = CompressCtx::new(Arc::new(cfg));

        let indices = PrimitiveArray::from(vec![0, 125, 2047, 2049, 2151, 2790]);
        let unpacked = PrimitiveArray::from((0..4096).map(|i| (i % 63) as u8).collect::<Vec<_>>());
        let bitpacked = ctx.compress(&unpacked, None).unwrap();
        let result = take(&bitpacked, &indices).unwrap();
        assert_eq!(result.encoding().id(), PrimitiveEncoding::ID);
        let res_bytes = result.as_primitive().typed_data::<u8>();
        assert_eq!(res_bytes, &[0, 62, 31, 33, 9, 18]);
    }

    #[test]
<<<<<<< HEAD
    fn take_random_indices() {
        let cfg = CompressConfig::new().with_enabled([&BitPackedEncoding as EncodingRef]);
        let ctx = CompressCtx::new(Arc::new(cfg));

        let num_patches: usize = 128;
        let values = (0..u16::MAX as u32 + num_patches as u32).collect::<Vec<_>>();
        let uncompressed = PrimitiveArray::from(values.clone());
        let packed = BitPackedEncoding {}
=======
    fn test_scalar_at() {
        let cfg = CompressConfig::new().with_enabled([&BitPackedEncoding as EncodingRef]);
        let ctx = CompressCtx::new(Arc::new(cfg));

        let values = (0u32..257).collect_vec();
        let uncompressed = PrimitiveArray::from(values.clone()).into_array();
        let packed = BitPackedEncoding
>>>>>>> 02d81804
            .compress(&uncompressed, None, ctx)
            .unwrap();
        let packed = packed.as_bitpacked();
        assert!(packed.patches().is_some());

        let patches = packed.patches().unwrap().as_sparse();
<<<<<<< HEAD
        assert_eq!(
            patches.resolved_indices(),
            ((values.len() + 1 - num_patches)..values.len()).collect_vec()
        );

        let rng = thread_rng();
        let range = Uniform::new(0, values.len());
        let random_indices: PrimitiveArray = rng
            .sample_iter(range)
            .take(10_000)
            .map(|i| i as u32)
            .collect_vec()
            .into();
        let taken = take(packed, &random_indices).unwrap();

        // sanity check
        random_indices
            .typed_data::<u32>()
            .iter()
            .enumerate()
            .for_each(|(ti, i)| {
                assert_eq!(
                    scalar_at(packed, *i as usize).unwrap(),
                    Scalar::from(values[*i as usize])
                );
                assert_eq!(
                    scalar_at(&taken, ti).unwrap(),
                    Scalar::from(values[*i as usize])
                );
            });
=======
        assert_eq!(patches.resolved_indices(), vec![256]);

        values.iter().enumerate().for_each(|(i, v)| {
            assert_eq!(scalar_at(packed, i).unwrap(), Scalar::from(*v));
        });
>>>>>>> 02d81804
    }
}<|MERGE_RESOLUTION|>--- conflicted
+++ resolved
@@ -4,13 +4,8 @@
 use vortex::array::{Array, ArrayRef};
 use vortex::compute::cast::cast;
 use vortex::compute::flatten::{flatten_primitive, FlattenFn, FlattenedArray};
-<<<<<<< HEAD
-use vortex::compute::scalar_at::ScalarAtFn;
+use vortex::compute::scalar_at::{scalar_at, ScalarAtFn};
 use vortex::compute::take::TakeFn;
-=======
-use vortex::compute::scalar_at::{scalar_at, ScalarAtFn};
-use vortex::compute::take::{take, TakeFn};
->>>>>>> 02d81804
 use vortex::compute::ArrayCompute;
 use vortex::match_each_integer_ptype;
 use vortex::ptype::NativePType;
@@ -52,12 +47,7 @@
                 return scalar_at(patches, index)?.cast(self.dtype());
             }
         }
-<<<<<<< HEAD
-        // TODO(wmanning): check patches/validity!
-        unpack_single(self, index)
-=======
         unpack_single(self, index)?.cast(self.dtype())
->>>>>>> 02d81804
     }
 }
 
@@ -129,11 +119,8 @@
     use std::sync::Arc;
 
     use itertools::Itertools;
-<<<<<<< HEAD
     use rand::distributions::Uniform;
     use rand::{thread_rng, Rng};
-=======
->>>>>>> 02d81804
     use vortex::array::downcast::DowncastArrayBuiltin;
     use vortex::array::primitive::{PrimitiveArray, PrimitiveEncoding};
     use vortex::array::Array;
@@ -161,7 +148,6 @@
     }
 
     #[test]
-<<<<<<< HEAD
     fn take_random_indices() {
         let cfg = CompressConfig::new().with_enabled([&BitPackedEncoding as EncodingRef]);
         let ctx = CompressCtx::new(Arc::new(cfg));
@@ -170,22 +156,12 @@
         let values = (0..u16::MAX as u32 + num_patches as u32).collect::<Vec<_>>();
         let uncompressed = PrimitiveArray::from(values.clone());
         let packed = BitPackedEncoding {}
-=======
-    fn test_scalar_at() {
-        let cfg = CompressConfig::new().with_enabled([&BitPackedEncoding as EncodingRef]);
-        let ctx = CompressCtx::new(Arc::new(cfg));
-
-        let values = (0u32..257).collect_vec();
-        let uncompressed = PrimitiveArray::from(values.clone()).into_array();
-        let packed = BitPackedEncoding
->>>>>>> 02d81804
             .compress(&uncompressed, None, ctx)
             .unwrap();
         let packed = packed.as_bitpacked();
         assert!(packed.patches().is_some());
 
         let patches = packed.patches().unwrap().as_sparse();
-<<<<<<< HEAD
         assert_eq!(
             patches.resolved_indices(),
             ((values.len() + 1 - num_patches)..values.len()).collect_vec()
@@ -216,12 +192,26 @@
                     Scalar::from(values[*i as usize])
                 );
             });
-=======
+    }
+
+    #[test]
+    fn test_scalar_at() {
+        let cfg = CompressConfig::new().with_enabled([&BitPackedEncoding as EncodingRef]);
+        let ctx = CompressCtx::new(Arc::new(cfg));
+
+        let values = (0u32..257).collect_vec();
+        let uncompressed = PrimitiveArray::from(values.clone()).into_array();
+        let packed = BitPackedEncoding
+            .compress(&uncompressed, None, ctx)
+            .unwrap();
+        let packed = packed.as_bitpacked();
+        assert!(packed.patches().is_some());
+
+        let patches = packed.patches().unwrap().as_sparse();
         assert_eq!(patches.resolved_indices(), vec![256]);
 
         values.iter().enumerate().for_each(|(i, v)| {
             assert_eq!(scalar_at(packed, i).unwrap(), Scalar::from(*v));
         });
->>>>>>> 02d81804
     }
 }