--- conflicted
+++ resolved
@@ -45,12 +45,7 @@
     fn roundtrip() {
         let arr = FoRArray::try_new(
             vec![-7i64, -13, 17, 23].into(),
-<<<<<<< HEAD
-            <i64 as Into<ScalarRef>>::into(-7i64),
-            0,
-=======
             <i64 as Into<Scalar>>::into(-7i64),
->>>>>>> ce181c45
         )
         .unwrap();
         roundtrip_array(arr.as_ref()).unwrap();
