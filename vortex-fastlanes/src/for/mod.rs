--- conflicted
+++ resolved
@@ -17,21 +17,13 @@
 #[derive(Debug, Clone)]
 pub struct FoRArray {
     child: ArrayRef,
-<<<<<<< HEAD
-    reference: ScalarRef,
+    reference: Scalar,
     shift: u8,
-=======
-    reference: Scalar,
->>>>>>> ce181c45
     stats: Arc<RwLock<StatsSet>>,
 }
 
 impl FoRArray {
-<<<<<<< HEAD
-    pub fn try_new(child: ArrayRef, reference: ScalarRef, shift: u8) -> VortexResult<Self> {
-=======
-    pub fn try_new(child: ArrayRef, reference: Scalar) -> VortexResult<Self> {
->>>>>>> ce181c45
+    pub fn try_new(child: ArrayRef, reference: Scalar, shift: u8) -> VortexResult<Self> {
         // TODO(ngates): check the dtype of reference == child.dtype()
         Ok(Self {
             child,
