--- conflicted
+++ resolved
@@ -29,11 +29,8 @@
     fn id(&self) -> &str;
 
     fn cost(&self) -> u8;
-<<<<<<< HEAD
 
     fn decompression_gib_per_second(&self) -> f64;
-=======
->>>>>>> 5ed38e3d
 
     fn can_compress(&self, array: &Array) -> Option<&dyn EncodingCompressor>;
 
