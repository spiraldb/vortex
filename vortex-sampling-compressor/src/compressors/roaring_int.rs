use std::collections::HashSet;

use vortex::encoding::EncodingRef;
use vortex::stats::ArrayStatistics;
use vortex::{Array, ArrayDType, ArrayDef, IntoArray, IntoArrayVariant};
use vortex_error::VortexResult;
use vortex_roaring::{roaring_int_encode, RoaringInt, RoaringIntEncoding};

use crate::compressors::{CompressedArray, CompressionTree, EncodingCompressor};
use crate::SamplingCompressor;

#[derive(Debug)]
pub struct RoaringIntCompressor;

impl EncodingCompressor for RoaringIntCompressor {
    fn id(&self) -> &str {
        RoaringInt::ID.as_ref()
    }

<<<<<<< HEAD
    fn decompression_seconds_per_gb(&self) -> f64 {
        // this is made up
        1.0
    }

=======
>>>>>>> 2637b594
    fn can_compress(&self, array: &Array) -> Option<&dyn EncodingCompressor> {
        // Only support non-nullable uint arrays
        if !array.dtype().is_unsigned_int() || array.dtype().is_nullable() {
            return None;
        }

        // Only support sorted unique arrays
        if !array
            .statistics()
            .compute_is_strict_sorted()
            .unwrap_or(false)
        {
            return None;
        }

        if array.statistics().compute_max().unwrap_or(0) > u32::MAX as usize {
            return None;
        }

        Some(self)
    }

    fn compress<'a>(
        &'a self,
        array: &Array,
        _like: Option<CompressionTree<'a>>,
        _ctx: SamplingCompressor<'a>,
    ) -> VortexResult<CompressedArray<'a>> {
        Ok(CompressedArray::new(
            roaring_int_encode(array.clone().into_primitive()?)?.into_array(),
            Some(CompressionTree::flat(self)),
        ))
    }

    fn used_encodings(&self) -> HashSet<EncodingRef> {
        HashSet::from([&RoaringIntEncoding as EncodingRef])
    }
}

#[cfg(test)]
mod tests {
    use vortex::array::PrimitiveArray;
    use vortex::validity::Validity;
    use vortex::IntoArray;
    use vortex_roaring::RoaringIntArray;

    use crate::compressors::roaring_int::RoaringIntCompressor;
    use crate::compressors::EncodingCompressor as _;
    use crate::SamplingCompressor;

    #[test]
    #[cfg_attr(miri, ignore)]
    fn test_roaring_int_compressor() {
        let array =
            PrimitiveArray::from_vec(vec![1u32, 2, 3, 4, 5], Validity::NonNullable).into_array();
        assert!(RoaringIntCompressor.can_compress(&array).is_some());
        let compressed = RoaringIntCompressor
            .compress(&array, None, SamplingCompressor::default())
            .unwrap();
        assert_eq!(compressed.array.len(), 5);
        assert!(compressed.path.is_some());

        let roaring = RoaringIntArray::try_from(compressed.array).unwrap();
        assert!(roaring.owned_bitmap().contains_range(1..=5));
    }
}<|MERGE_RESOLUTION|>--- conflicted
+++ resolved
@@ -17,14 +17,11 @@
         RoaringInt::ID.as_ref()
     }
 
-<<<<<<< HEAD
     fn decompression_seconds_per_gb(&self) -> f64 {
         // this is made up
         1.0
     }
 
-=======
->>>>>>> 2637b594
     fn can_compress(&self, array: &Array) -> Option<&dyn EncodingCompressor> {
         // Only support non-nullable uint arrays
         if !array.dtype().is_unsigned_int() || array.dtype().is_nullable() {
