use std::collections::HashSet;
use std::fmt::{Debug, Display, Formatter};

use compressors::bitpacked::BITPACK_WITH_PATCHES;
use compressors::fsst::FSSTCompressor;
use lazy_static::lazy_static;
use log::{debug, info, warn};
use rand::rngs::StdRng;
use rand::SeedableRng;
use vortex::array::{Chunked, ChunkedArray, Constant, Struct, StructArray};
use vortex::compress::{check_dtype_unchanged, check_validity_unchanged, CompressionStrategy};
use vortex::compute::slice;
use vortex::encoding::EncodingRef;
use vortex::validity::Validity;
use vortex::variants::StructArrayTrait;
use vortex::{Array, ArrayDType, ArrayDef, IntoArray, IntoCanonical};
use vortex_error::{VortexExpect as _, VortexResult};

use crate::compressors::alp::ALPCompressor;
use crate::compressors::constant::ConstantCompressor;
use crate::compressors::date_time_parts::DateTimePartsCompressor;
use crate::compressors::dict::DictCompressor;
use crate::compressors::r#for::FoRCompressor;
use crate::compressors::roaring_bool::RoaringBoolCompressor;
use crate::compressors::roaring_int::RoaringIntCompressor;
use crate::compressors::runend::DEFAULT_RUN_END_COMPRESSOR;
use crate::compressors::sparse::SparseCompressor;
use crate::compressors::zigzag::ZigZagCompressor;
use crate::compressors::{CompressedArray, CompressionTree, CompressorRef, EncodingCompressor};
use crate::sampling::stratified_slices;

#[cfg(feature = "arbitrary")]
pub mod arbitrary;
pub mod compressors;
mod constants;
mod sampling;

lazy_static! {
    pub static ref DEFAULT_COMPRESSORS: [CompressorRef<'static>; 11] = [
        &ALPCompressor as CompressorRef,
        &BITPACK_WITH_PATCHES,
        &DateTimePartsCompressor,
        &DEFAULT_RUN_END_COMPRESSOR,
        // &DeltaCompressor,
        &DictCompressor,
        &FoRCompressor,
        &FSSTCompressor,
        &RoaringBoolCompressor,
        &RoaringIntCompressor,
        &SparseCompressor,
        &ZigZagCompressor,
    ];

    pub static ref FASTEST_COMPRESSORS: [CompressorRef<'static>; 7] = [
        &BITPACK_WITH_PATCHES,
        &DateTimePartsCompressor,
        &DEFAULT_RUN_END_COMPRESSOR, // replace with FastLanes RLE
        &DictCompressor, // replace with FastLanes Dictionary
        &FoRCompressor,
        &SparseCompressor,
        &ZigZagCompressor,
    ];
}

#[derive(Debug, Clone)]
<<<<<<< HEAD
pub struct ScanPerfConfig {
    /// MiB per second of throughput
    mib_per_second: f64,
    /// Compression ratio to assume when calculating decompression time
    assumed_compression_ratio: f64,
}

impl ScanPerfConfig {
    pub fn download_time_ms(&self, nbytes: u64) -> f64 {
        const MS_PER_SEC: f64 = 1000.0;
        const BYTES_PER_MIB: f64 = (1 << 20) as f64;
        (MS_PER_SEC / self.mib_per_second) * (nbytes as f64 / BYTES_PER_MIB)
    }
}

impl Default for ScanPerfConfig {
    fn default() -> Self {
        Self {
            mib_per_second: 500.0,           // 500 MiB/s for object storage
            assumed_compression_ratio: 10.0, // 10:1 ratio of uncompressed data size to compressed data size
        }
    }
}

#[derive(Debug, Clone)]
pub enum Objective {
    MinSize,
    ScanPerf(ScanPerfConfig),
=======
pub enum Objective {
    MinSize,
>>>>>>> 5ed38e3d
}

#[derive(Debug, Clone)]
pub struct CompressConfig {
    /// Size of each sample slice
    sample_size: u16,
    /// Number of sample slices
    sample_count: u16,
    /// Random number generator seed
    rng_seed: u64,

    // Maximum depth of compression tree
    max_cost: u8,
    // Are we minimizing size or maximizing performance?
    objective: Objective,
    /// Penalty in bytes per compression level
    overhead_bytes_per_array: u64,

    // Target chunk size in bytes
    target_block_bytesize: usize,
    // Target chunk size in row count
    target_block_size: usize,
}

impl Default for CompressConfig {
    fn default() -> Self {
        let kib = 1 << 10;
        let mib = 1 << 20;
        Self {
            // Sample length should always be multiple of 1024
            sample_size: 64,
            sample_count: 16,
            max_cost: 3,
<<<<<<< HEAD
            objective: Objective::ScanPerf(ScanPerfConfig::default()),
=======
            objective: Objective::MinSize,
>>>>>>> 5ed38e3d
            overhead_bytes_per_array: 64,
            target_block_bytesize: 16 * mib,
            target_block_size: 64 * kib,
            rng_seed: 0,
        }
    }
}

#[derive(Debug, Clone)]
pub struct SamplingCompressor<'a> {
    compressors: HashSet<CompressorRef<'a>>,
    options: CompressConfig,

    path: Vec<String>,
    depth: u8,
    /// A set of encodings disabled for this ctx.
    disabled_compressors: HashSet<CompressorRef<'a>>,
}

impl Display for SamplingCompressor<'_> {
    fn fmt(&self, f: &mut Formatter<'_>) -> std::fmt::Result {
        write!(f, "[{}|{}]", self.depth, self.path.join("."))
    }
}

impl CompressionStrategy for SamplingCompressor<'_> {
    #[allow(clippy::same_name_method)]
    fn compress(&self, array: &Array) -> VortexResult<Array> {
        Self::compress(self, array, None).map(compressors::CompressedArray::into_array)
    }

    fn used_encodings(&self) -> HashSet<EncodingRef> {
        self.compressors
            .iter()
            .flat_map(|c| c.used_encodings())
            .collect()
    }
}

impl Default for SamplingCompressor<'_> {
    fn default() -> Self {
        Self::new(HashSet::from(*DEFAULT_COMPRESSORS))
    }
}

impl<'a> SamplingCompressor<'a> {
    pub fn new(compressors: HashSet<CompressorRef<'a>>) -> Self {
        Self::new_with_options(compressors, Default::default())
    }

    pub fn new_with_options(
        compressors: HashSet<CompressorRef<'a>>,
        options: CompressConfig,
    ) -> Self {
        Self {
            compressors,
            options,
            path: Vec::new(),
            depth: 0,
            disabled_compressors: HashSet::new(),
        }
    }

    pub fn named(&self, name: &str) -> Self {
        let mut cloned = self.clone();
        cloned.path.push(name.into());
        cloned
    }

    // Returns a new ctx used for compressing an auxiliary array.
    // In practice, this means resetting any disabled encodings back to the original config.
    pub fn auxiliary(&self, name: &str) -> Self {
        let mut cloned = self.clone();
        cloned.path.push(name.into());
        cloned.disabled_compressors = HashSet::new();
        cloned
    }

    pub fn for_compressor(&self, compression: &dyn EncodingCompressor) -> Self {
        let mut cloned = self.clone();
        cloned.depth += compression.cost();
        cloned
    }

    #[inline]
    pub fn options(&self) -> &CompressConfig {
        &self.options
    }

    pub fn excluding(&self, compressor: CompressorRef<'a>) -> Self {
        let mut cloned = self.clone();
        cloned.disabled_compressors.insert(compressor);
        cloned
    }

    pub fn including(&self, compressor: CompressorRef<'a>) -> Self {
        let mut cloned = self.clone();
        cloned.compressors.insert(compressor);
        cloned
    }

    pub fn only(&self, compressors: &[CompressorRef<'a>]) -> Self {
        let mut cloned = self.clone();
        cloned.compressors.clear();
        cloned.compressors.extend(compressors);
        cloned
    }

    #[allow(clippy::same_name_method)]
    pub fn compress(
        &self,
        arr: &Array,
        like: Option<&CompressionTree<'a>>,
    ) -> VortexResult<CompressedArray<'a>> {
        if arr.is_empty() {
            return Ok(CompressedArray::uncompressed(arr.clone()));
        }

        // Attempt to compress using the "like" array, otherwise fall back to sampled compression
        if let Some(l) = like {
            if let Some(compressed) = l.compress(arr, self) {
                let compressed = compressed?;

                check_validity_unchanged(arr, compressed.as_ref());
                check_dtype_unchanged(arr, compressed.as_ref());
                return Ok(compressed);
            } else {
                warn!(
                    "{} cannot find compressor to compress {} like {}",
                    self, arr, l
                );
            }
        }

        // Otherwise, attempt to compress the array
        let compressed = self.compress_array(arr)?;

        check_validity_unchanged(arr, compressed.as_ref());
        check_dtype_unchanged(arr, compressed.as_ref());
        Ok(compressed)
    }

    pub fn compress_validity(&self, validity: Validity) -> VortexResult<Validity> {
        match validity {
            Validity::Array(a) => Ok(Validity::Array(self.compress(&a, None)?.into_array())),
            a => Ok(a),
        }
    }

    fn compress_array(&self, arr: &Array) -> VortexResult<CompressedArray<'a>> {
        match arr.encoding().id() {
            Chunked::ID => {
                let chunked = ChunkedArray::try_from(arr)?;
                let less_chunked = chunked.rechunk(
                    self.options().target_block_bytesize,
                    self.options().target_block_size,
                )?;
                let compressed_chunks = less_chunked
                    .chunks()
                    .map(|chunk| {
                        self.compress_array(&chunk)
                            .map(compressors::CompressedArray::into_array)
                    })
                    .collect::<VortexResult<Vec<_>>>()?;
                Ok(CompressedArray::uncompressed(
                    ChunkedArray::try_new(compressed_chunks, chunked.dtype().clone())?.into_array(),
                ))
            }
            Constant::ID => {
                // Not much better we can do than constant!
                Ok(CompressedArray::uncompressed(arr.clone()))
            }
            Struct::ID => {
                // For struct arrays, we compress each field individually
                let strct = StructArray::try_from(arr)?;
                let compressed_fields = strct
                    .children()
                    .map(|field| {
                        self.compress_array(&field)
                            .map(compressors::CompressedArray::into_array)
                    })
                    .collect::<VortexResult<Vec<_>>>()?;
                let validity = self.compress_validity(strct.validity())?;
                Ok(CompressedArray::uncompressed(
                    StructArray::try_new(
                        strct.names().clone(),
                        compressed_fields,
                        strct.len(),
                        validity,
                    )?
                    .into_array(),
                ))
            }
            _ => {
                // Otherwise, we run sampled compression over pluggable encodings
                let mut rng = StdRng::seed_from_u64(self.options.rng_seed);
                let sampled = sampled_compression(arr, self, &mut rng)?;
                Ok(sampled.unwrap_or_else(|| CompressedArray::uncompressed(arr.clone())))
            }
        }
    }
}

fn sampled_compression<'a>(
    array: &Array,
    compressor: &SamplingCompressor<'a>,
    rng: &mut StdRng,
) -> VortexResult<Option<CompressedArray<'a>>> {
    // First, we try constant compression and shortcut any sampling.
    if let Some(cc) = ConstantCompressor.can_compress(array) {
        return cc.compress(array, None, compressor.clone()).map(Some);
    }

    let mut candidates: Vec<&dyn EncodingCompressor> = compressor
        .compressors
        .iter()
        .filter(|&encoding| !compressor.disabled_compressors.contains(encoding))
        .filter(|compression| {
            if compression.can_compress(array).is_some() {
                if compressor.depth + compression.cost() > compressor.options.max_cost {
                    debug!(
                        "{} skipping encoding {} due to depth",
                        compressor,
                        compression.id()
                    );
                    return false;
                }
                true
            } else {
                false
            }
        })
        .copied()
        .collect();
    debug!("{} candidates for {}: {:?}", compressor, array, candidates);

    if candidates.is_empty() {
        debug!(
            "{} no compressors for array with dtype: {} and encoding: {}",
            compressor,
            array.dtype(),
            array.encoding().id(),
        );
        return Ok(None);
    }

    // We prefer all other candidates to the array's own encoding.
    // This is because we assume that the array's own encoding is the least efficient, but useful
    // to destructure an array in the final stages of compression. e.g. VarBin would be DictEncoded
    // but then the dictionary itself remains a VarBin array. DictEncoding excludes itself from the
    // dictionary, but we still have a large offsets array that should be compressed.
    // TODO(ngates): we actually probably want some way to prefer dict encoding over other varbin
    //  encodings, e.g. FSST.
    if candidates.len() > 1 {
        candidates.retain(|&compression| compression.id() != array.encoding().id().as_ref());
    }

    if array.len()
        <= (compressor.options.sample_size as usize * compressor.options.sample_count as usize)
    {
        // We're either already within a sample, or we're operating over a sufficiently small array.
        return find_best_compression(candidates, array, compressor).map(Some);
    }

    // Take a sample of the array, then ask codecs for their best compression estimate.
    let sample = ChunkedArray::try_new(
        stratified_slices(
            array.len(),
            compressor.options.sample_size,
            compressor.options.sample_count,
            rng,
        )
        .into_iter()
        .map(|(start, stop)| slice(array, start, stop))
        .collect::<VortexResult<Vec<Array>>>()?,
        array.dtype().clone(),
    )?
    .into_canonical()?
    .into();

    find_best_compression(candidates, &sample, compressor)?
        .into_path()
        .map(|best_compressor| {
            info!("Compressing array {} with {}", array, best_compressor);
            best_compressor.compress_unchecked(array, compressor)
        })
        .transpose()
}

fn find_best_compression<'a>(
    candidates: Vec<&'a dyn EncodingCompressor>,
    sample: &Array,
    ctx: &SamplingCompressor<'a>,
) -> VortexResult<CompressedArray<'a>> {
    let mut best = None;
    let mut best_objective = 1.0;
<<<<<<< HEAD
=======
    let mut best_objective_ratio = 1.0;
    // for logging
    let mut best_ratio = 1.0;
    let mut best_ratio_sample = None;

>>>>>>> 5ed38e3d
    for compression in candidates {
        debug!(
            "{} trying candidate {} for {}",
            ctx,
            compression.id(),
            sample
        );
        if compression.can_compress(sample).is_none() {
            continue;
        }
        let compressed_sample =
            compression.compress(sample, None, ctx.for_compressor(compression))?;

<<<<<<< HEAD
        let objective = objective_function(&compressed_sample, sample.nbytes(), ctx.options());

        let ratio = (compressed_sample.nbytes() as f64) / (sample.nbytes() as f64);
        debug!(
            "{} ratio for {}: {}, objective fn value: {}",
            ctx,
            compression.id(),
            ratio,
            objective
        );
        if objective < best_objective {
            best_objective = objective;
            best = Some(compressed_sample)
=======
        let ratio = (compressed_sample.nbytes() as f64) / (sample.nbytes() as f64);
        let objective = objective_function(&compressed_sample, sample.nbytes(), ctx.options());

        // track the compression ratio, just for logging
        if ratio < best_ratio {
            best_ratio = ratio;

            // if we find one with a better compression ratio but worse objective value, save it
            // for debug logging later.
            if ratio < best_objective_ratio && objective >= best_objective {
                best_ratio_sample = Some(compressed_sample.clone());
            }
>>>>>>> 5ed38e3d
        }

        if objective < best_objective {
            best_objective = objective;
            best_objective_ratio = ratio;
            best = Some(compressed_sample);
        }

        debug!(
            "{} with {}: ratio ({}), objective fn value ({}); best so far: ratio ({}), objective fn value ({})",
            ctx,
            compression.id(),
            ratio,
            objective,
            best_ratio,
            best_objective
        );
    }

    let best = best.unwrap_or_else(|| CompressedArray::uncompressed(sample.clone()));
    if best_ratio < best_objective_ratio && best_ratio_sample.is_some() {
        let best_ratio_sample =
            best_ratio_sample.vortex_expect("already checked that this Option is Some");
        debug!(
            "{} best objective fn value ({}) has ratio {} from {}",
            ctx,
            best_objective,
            best_ratio,
            best.array().tree_display()
        );
        debug!(
            "{} best ratio ({}) has objective fn value {} from {}",
            ctx,
            best_ratio,
            best_objective,
            best_ratio_sample.array().tree_display()
        );
    }

    Ok(best)
}

fn objective_function(
    array: &CompressedArray,
    base_size_bytes: usize,
    config: &CompressConfig,
) -> f64 {
    let num_descendants = array
        .path()
        .as_ref()
        .map(CompressionTree::num_descendants)
        .unwrap_or(0) as u64;
    let overhead_bytes = num_descendants * config.overhead_bytes_per_array;
    let size_in_bytes = array.nbytes() as u64 + overhead_bytes;

    match &config.objective {
        Objective::MinSize => (size_in_bytes as f64) / (base_size_bytes as f64),
    }
<<<<<<< HEAD
    Ok(best.unwrap_or_else(|| CompressedArray::uncompressed(sample.clone())))
}

fn objective_function(
    array: &CompressedArray,
    base_size_bytes: usize,
    config: &CompressConfig,
) -> f64 {
    let num_descendants = array
        .path()
        .as_ref()
        .map(CompressionTree::num_descendants)
        .unwrap_or(0) as u64;
    let overhead_bytes = num_descendants * config.overhead_bytes_per_array;
    let size_in_bytes = array.nbytes() as u64 + overhead_bytes;

    match &config.objective {
        Objective::MinSize => (size_in_bytes as f64) / (base_size_bytes as f64),
        Objective::ScanPerf(config) => {
            let download_time = config.download_time_ms(size_in_bytes);
            let decompression_time = array.decompression_time_ms(config.assumed_compression_ratio);
            download_time + decompression_time
        }
    }
=======
>>>>>>> 5ed38e3d
}<|MERGE_RESOLUTION|>--- conflicted
+++ resolved
@@ -63,9 +63,8 @@
 }
 
 #[derive(Debug, Clone)]
-<<<<<<< HEAD
 pub struct ScanPerfConfig {
-    /// MiB per second of throughput
+    /// MiB per second of download throughput
     mib_per_second: f64,
     /// Compression ratio to assume when calculating decompression time
     assumed_compression_ratio: f64,
@@ -73,10 +72,20 @@
 
 impl ScanPerfConfig {
     pub fn download_time_ms(&self, nbytes: u64) -> f64 {
-        const MS_PER_SEC: f64 = 1000.0;
-        const BYTES_PER_MIB: f64 = (1 << 20) as f64;
-        (MS_PER_SEC / self.mib_per_second) * (nbytes as f64 / BYTES_PER_MIB)
-    }
+        millis_from_throughput_and_size(self.mib_per_second, nbytes)
+    }
+
+    pub fn starting_value(&self, nbytes: u64) -> f64 {
+        // hack: assume decompression throughput of 100 MiB/s (very slow) and
+        // compression ratio of 20:1 (very high)
+        self.download_time_ms(nbytes) + millis_from_throughput_and_size(100.0, nbytes * 20)
+    }
+}
+
+fn millis_from_throughput_and_size(mib_per_second: f64, nbytes: u64) -> f64 {
+    const MS_PER_SEC: f64 = 1000.0;
+    const BYTES_PER_MIB: f64 = (1 << 20) as f64;
+    (MS_PER_SEC / mib_per_second) * (nbytes as f64 / BYTES_PER_MIB)
 }
 
 impl Default for ScanPerfConfig {
@@ -92,10 +101,15 @@
 pub enum Objective {
     MinSize,
     ScanPerf(ScanPerfConfig),
-=======
-pub enum Objective {
-    MinSize,
->>>>>>> 5ed38e3d
+}
+
+impl Objective {
+    pub fn starting_value(&self, nbytes: u64) -> f64 {
+        match self {
+            Objective::MinSize => 1.0,
+            Objective::ScanPerf(config) => config.starting_value(nbytes),
+        }
+    }
 }
 
 #[derive(Debug, Clone)]
@@ -129,11 +143,7 @@
             sample_size: 64,
             sample_count: 16,
             max_cost: 3,
-<<<<<<< HEAD
             objective: Objective::ScanPerf(ScanPerfConfig::default()),
-=======
-            objective: Objective::MinSize,
->>>>>>> 5ed38e3d
             overhead_bytes_per_array: 64,
             target_block_bytesize: 16 * mib,
             target_block_size: 64 * kib,
@@ -429,15 +439,12 @@
     ctx: &SamplingCompressor<'a>,
 ) -> VortexResult<CompressedArray<'a>> {
     let mut best = None;
-    let mut best_objective = 1.0;
-<<<<<<< HEAD
-=======
+    let mut best_objective = ctx.options().objective.starting_value(sample.nbytes() as u64);
     let mut best_objective_ratio = 1.0;
     // for logging
     let mut best_ratio = 1.0;
     let mut best_ratio_sample = None;
 
->>>>>>> 5ed38e3d
     for compression in candidates {
         debug!(
             "{} trying candidate {} for {}",
@@ -451,21 +458,6 @@
         let compressed_sample =
             compression.compress(sample, None, ctx.for_compressor(compression))?;
 
-<<<<<<< HEAD
-        let objective = objective_function(&compressed_sample, sample.nbytes(), ctx.options());
-
-        let ratio = (compressed_sample.nbytes() as f64) / (sample.nbytes() as f64);
-        debug!(
-            "{} ratio for {}: {}, objective fn value: {}",
-            ctx,
-            compression.id(),
-            ratio,
-            objective
-        );
-        if objective < best_objective {
-            best_objective = objective;
-            best = Some(compressed_sample)
-=======
         let ratio = (compressed_sample.nbytes() as f64) / (sample.nbytes() as f64);
         let objective = objective_function(&compressed_sample, sample.nbytes(), ctx.options());
 
@@ -478,7 +470,6 @@
             if ratio < best_objective_ratio && objective >= best_objective {
                 best_ratio_sample = Some(compressed_sample.clone());
             }
->>>>>>> 5ed38e3d
         }
 
         if objective < best_objective {
@@ -536,32 +527,10 @@
 
     match &config.objective {
         Objective::MinSize => (size_in_bytes as f64) / (base_size_bytes as f64),
-    }
-<<<<<<< HEAD
-    Ok(best.unwrap_or_else(|| CompressedArray::uncompressed(sample.clone())))
-}
-
-fn objective_function(
-    array: &CompressedArray,
-    base_size_bytes: usize,
-    config: &CompressConfig,
-) -> f64 {
-    let num_descendants = array
-        .path()
-        .as_ref()
-        .map(CompressionTree::num_descendants)
-        .unwrap_or(0) as u64;
-    let overhead_bytes = num_descendants * config.overhead_bytes_per_array;
-    let size_in_bytes = array.nbytes() as u64 + overhead_bytes;
-
-    match &config.objective {
-        Objective::MinSize => (size_in_bytes as f64) / (base_size_bytes as f64),
         Objective::ScanPerf(config) => {
             let download_time = config.download_time_ms(size_in_bytes);
             let decompression_time = array.decompression_time_ms(config.assumed_compression_ratio);
             download_time + decompression_time
         }
     }
-=======
->>>>>>> 5ed38e3d
 }