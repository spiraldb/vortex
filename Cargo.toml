[workspace]
members = [
    "bench-vortex",
    "build-vortex",
    "encodings/*",
    "fastlanez",
    "fastlanez-sys",
    "pyvortex",
    "vortex-array",
    "vortex-buffer",
    "vortex-dtype",
    "vortex-error",
    "vortex-expr",
    "vortex-flatbuffers",
    "vortex-ipc",
]
resolver = "2"

[workspace.package]
version = "0.1.0"
homepage = "https://github.com/fulcrum-so/vortex"
repository = "https://github.com/fulcrum-so/vortex"
authors = ["Robert Kruszewski <robert@fulcrum.so>, Nicholas Gates <nick@fulcrum.so>, Will Manning <will@fulcrum.so>"]
license = "Apache-2.0"
keywords = ["vortex"]
include = [
    "benches/*.rs",
    "src/**/*.rs",
    "Cargo.toml",
]
edition = "2021"
rust-version = "1.76"

[workspace.dependencies]
ahash = "0.8.11"
allocator-api2 = "0.2.16"
arrayref = "0.3.7"
arrow = { version = "51.0.0", features = ["pyarrow"] }
arrow-array = "51.0.0"
arrow-buffer = "51.0.0"
arrow-csv = "51.0.0"
arrow-data = "51.0.0"
arrow-ipc = "51.0.0"
arrow-schema = "51.0.0"
arrow-select = "51.0.0"
bindgen = "0.69.4"
bytes = "1.6.0"
bzip2 = "0.4.4"
cargo_metadata = "0.18.1"
criterion = { version = "0.5.1", features = ["html_reports"] }
croaring = "1.0.1"
csv = "1.3.0"
datafusion-common = "39.0.0"
datafusion-expr = "39.0.0"
derive_builder = "0.20.0"
divan = "0.1.14"
duckdb = { version = "0.10.1", features = ["bundled"] }
enum-iterator = "2.0.0"
enum_dispatch = "0.3.13"
fallible-iterator = "0.3.0"
<<<<<<< HEAD
fastlanes = "0.1.1"
flatbuffers = "23.5.26"
flatc = "0.2.2"
=======
flatbuffers = "24.3.25"
>>>>>>> 0a508190
flexbuffers = "2.0.0"
fs_extra = "1.3.0"
futures = { version = "0.3.30", default-features = false }
futures-executor = "0.3.30"
futures-util = "0.3.30"
getrandom = "0.2.14"
half = { version = "^2", features = ["std", "num-traits"] }
hashbrown = "0.14.3"
humansize = "2.1.3"
itertools = "0.13.0"
lazy_static = "1.4.0"
leb128 = "0.2.5"
log = "0.4.21"
monoio = "0.2.3"
num-traits = "0.2.18"
num_enum = "0.7.2"
parquet = "51.0.0"
paste = "1.0.14"
pin-project = "1.1.5"
prost = "0.12.4"
prost-build = "0.12.4"
prost-types = "0.12.4"
pyo3 = { version = "0.20.2", features = ["extension-module", "abi3-py311"] }
pyo3-log = "0.9.0"
rand = "0.8.5"
reqwest = { version = "0.12.0", features = ["blocking"] }
seq-macro = "0.3.5"
serde = "1.0.197"
serde_json = "1.0.116"
serde_test = "1.0.176"
simplelog = { version = "0.12.2", features = ["paris"] }
thiserror = "1.0.58"
tokio = "1.37.0"
uninit = "0.6.2"
uuid = "1.8.0"
walkdir = "2.5.0"
worker = "0.3.0"
zigzag = "0.1.0"

[workspace.lints.rust]
warnings = "deny"

[workspace.lints.clippy]
all = { level = "deny", priority = -1 }
or_fun_call = "deny"<|MERGE_RESOLUTION|>--- conflicted
+++ resolved
@@ -58,13 +58,8 @@
 enum-iterator = "2.0.0"
 enum_dispatch = "0.3.13"
 fallible-iterator = "0.3.0"
-<<<<<<< HEAD
-fastlanes = "0.1.1"
-flatbuffers = "23.5.26"
-flatc = "0.2.2"
-=======
+fastlanes = "0.1.3"
 flatbuffers = "24.3.25"
->>>>>>> 0a508190
 flexbuffers = "2.0.0"
 fs_extra = "1.3.0"
 futures = { version = "0.3.30", default-features = false }
