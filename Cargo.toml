[workspace]
members = [
    "bench-vortex",
    "fastlanez",
    "fastlanez-sys",
    "pyvortex",
    "vortex-alloc",
    "vortex-alp",
    "vortex-array",
    "vortex-array2",
    "vortex-datetime",
    "vortex-dict",
    "vortex-error",
    "vortex-fastlanes",
    "vortex-flatbuffers",
    "vortex-ipc",
    "vortex-ree",
    "vortex-roaring",
    "vortex-schema",
    "vortex-zigzag",
]
resolver = "2"

[workspace.package]
version = "0.1.0"
homepage = "https://github.com/fulcrum-so/vortex"
repository = "https://github.com/fulcrum-so/vortex"
authors = ["Robert Kruszewski <robert@fulcrum.so>, Nicholas Gates <nick@fulcrum.so>, Will Manning <will@fulcrum.so>"]
license = "Apache-2.0"
keywords = ["vortex"]
include = [
    "benches/*.rs",
    "src/**/*.rs",
    "Carsgo.toml",
]
edition = "2021"
rust-version = "1.76"

[workspace.dependencies]
ahash = "0.8.11"
allocator-api2 = "0.2.16"
arrayref = "0.3.7"
arrow = { version = "51.0.0", features = ["pyarrow"] }
arrow-array = "51.0.0"
arrow-buffer = "51.0.0"
arrow-select = "51.0.0"
arrow-schema = "51.0.0"
bindgen = "0.69.4"
criterion = { version = "0.5.1", features = ["html_reports"] }
croaring = "1.0.1"
divan = "0.1.14"
enum_dispatch = "0.3.13"
enum-iterator = "2.0.0"
flatbuffers = "23.5.26"
flexbuffers = "2.0.0"
flatc = "0.2.2"
half = { version = "^2", features = ["std", "num-traits"] }
hashbrown = "0.14.3"
humansize = "2.1.3"
itertools = "0.12.1"
leb128 = "0.2.5"
linkme = "0.3.25"
log = "0.4.21"
num-traits = "0.2.18"
num_enum = "0.7.2"
parquet = "51.0.0"
paste = "1.0.14"
pyo3 = { version = "0.20.2", features = ["extension-module", "abi3-py311"] }
pyo3-log = "0.9.0"
rand = "0.8.5"
reqwest = { version = "0.12.0", features = ["blocking"] }
seq-macro = "0.3.5"
serde = "1.0.197"
simplelog = { version = "0.12.2", features = ["paris"] }
thiserror = "1.0.58"
uninit = "0.6.2"
walkdir = "2.5.0"
zigzag = "0.1.0"
bzip2 = "0.4.4"
csv = "1.3.0"
arrow-csv = "51.0.0"
lazy_static = "1.4.0"
<<<<<<< HEAD
=======
enum-iterator = "2.0.0"
fs_extra = "1.3.0"
>>>>>>> e7bd331e

[workspace.lints.rust]
warnings = "deny"

[workspace.lints.clippy]
all = "deny"

[profile.dev]
# Need this for linkme crate to work. See https://github.com/dtolnay/linkme/issues/61
codegen-units = 1<|MERGE_RESOLUTION|>--- conflicted
+++ resolved
@@ -54,6 +54,7 @@
 flatbuffers = "23.5.26"
 flexbuffers = "2.0.0"
 flatc = "0.2.2"
+fs_extra = "1.3.0"
 half = { version = "^2", features = ["std", "num-traits"] }
 hashbrown = "0.14.3"
 humansize = "2.1.3"
@@ -80,11 +81,6 @@
 csv = "1.3.0"
 arrow-csv = "51.0.0"
 lazy_static = "1.4.0"
-<<<<<<< HEAD
-=======
-enum-iterator = "2.0.0"
-fs_extra = "1.3.0"
->>>>>>> e7bd331e
 
 [workspace.lints.rust]
 warnings = "deny"
