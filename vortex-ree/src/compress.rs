--- conflicted
+++ resolved
@@ -3,15 +3,9 @@
 use vortex::array::primitive::{PrimitiveArray, PrimitiveEncoding};
 use vortex::array::{Array, ArrayRef, Encoding};
 use vortex::compress::{CompressConfig, CompressCtx, Compressor, EncodingCompression};
-<<<<<<< HEAD
-use vortex::dtype::{DType, IntWidth, Nullability};
-use vortex::error::VortexResult;
-use vortex::ptype::match_each_native_ptype;
-=======
 use vortex::compute::cast::cast_primitive;
 use vortex::error::VortexResult;
 use vortex::ptype::{match_each_native_ptype, NativePType};
->>>>>>> 456da7d1
 use vortex::stats::Stat;
 
 use crate::downcast::DowncastREE;
@@ -60,7 +54,8 @@
         compressed_values,
         primitive_array
             .validity()
-            .map(|v| ctx.compress(v, ree_like.and_then(|r| r.validity()))),
+            .map(|v| ctx.compress(v, ree_like.and_then(|r| r.validity())))
+            .transpose()?,
         array.len(),
     )
     .boxed())
