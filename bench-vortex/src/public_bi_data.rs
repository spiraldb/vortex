--- conflicted
+++ resolved
@@ -10,25 +10,16 @@
 use itertools::Itertools;
 use log::info;
 use reqwest::Url;
-<<<<<<< HEAD
-use vortex::OwnedArray;
-use vortex_error::VortexError;
-=======
-use vortex::array::Array;
+use vortex::ArrayTrait;
 use vortex_error::VortexResult;
->>>>>>> 29478795
 
 use crate::data_downloads::{
     decompress_bz2, download_data, parquet_to_lance, BenchmarkDataset, FileType,
 };
 use crate::public_bi_data::PBIDataset::*;
-<<<<<<< HEAD
-use crate::reader::{open_vortex, pbi_csv_format, write_csv_as_parquet, write_csv_to_vortex};
-=======
 use crate::reader::{
     compress_parquet_to_vortex, open_vortex, rewrite_parquet_as_vortex, write_csv_as_parquet,
 };
->>>>>>> 29478795
 use crate::{idempotent, IdempotentPath};
 
 lazy_static::lazy_static! {
@@ -475,22 +466,6 @@
         }
     }
 
-<<<<<<< HEAD
-    /// Compresses the CSV files to Vortex format. Does NOT write any data to disk.
-    /// Used for benchmarking.
-    fn compress_to_vortex(&self) -> Vec<OwnedArray> {
-        vec![]
-        // self.list_files(FileType::Csv)
-        //     .into_iter()
-        //     .map(|csv_input| {
-        //         info!("Compressing {} to vortex", csv_input.to_str().unwrap());
-        //         compress_csv_to_vortex(csv_input, pbi_csv_format()).1
-        //     })
-        //     .collect_vec()
-    }
-
-=======
->>>>>>> 29478795
     fn write_as_vortex(&self) {
         self.write_as_parquet();
         for f in self.list_files(FileType::Parquet) {
@@ -519,10 +494,6 @@
                 format_size(vx_size as u64, DECIMAL),
                 vx_size
             );
-<<<<<<< HEAD
-            info!("{}\n\n", from_vortex.tree_display());
-=======
->>>>>>> 29478795
         }
     }
 
@@ -540,10 +511,10 @@
             let compressed = idempotent(
                 &path_for_file_type(self, output_fname, "lance"),
                 |output_path| {
-                    Ok::<_, VortexError>(parquet_to_lance(
+                    parquet_to_lance(
                         output_path,
                         path_for_file_type(self, output_fname, "parquet").as_path(),
-                    ))
+                    )
                 },
             )
             .expect("Failed to compress to lance");
