--- conflicted
+++ resolved
@@ -2,13 +2,8 @@
 use std::time::SystemTime;
 
 use bench_vortex::tpch::dbgen::{DBGen, DBGenOptions};
-<<<<<<< HEAD
-use bench_vortex::tpch::{load_datasets, tpch_query, Format};
+use bench_vortex::tpch::{load_datasets, tpch_queries, Format};
 use futures::future::try_join_all;
-=======
-use bench_vortex::tpch::{load_datasets, tpch_queries, Format};
-use futures::future::join_all;
->>>>>>> 49968203
 use indicatif::ProgressBar;
 use prettytable::{Cell, Row, Table};
 
@@ -47,15 +42,7 @@
 
     // Send back a channel with the results of Row.
     let (rows_tx, rows_rx) = sync::mpsc::channel();
-<<<<<<< HEAD
-    for i in 1..=22 {
-        // Skip query 15 as it is not supported by DataFusion
-        if [15, 17].contains(&i) {
-            continue;
-        }
-=======
     for (q, query) in tpch_queries() {
->>>>>>> 49968203
         let _ctxs = ctxs.clone();
         let _tx = rows_tx.clone();
         let _progress = progress.clone();
