use vortex::array::bool::BoolEncoding;
use vortex::array::chunked::ChunkedEncoding;
use vortex::array::constant::ConstantEncoding;

use vortex::array::primitive::PrimitiveEncoding;
use vortex::array::sparse::SparseEncoding;
use vortex::array::struct_::StructEncoding;
use vortex::array::typed::TypedEncoding;
use vortex::array::varbin::VarBinEncoding;
use vortex::array::varbinview::VarBinViewEncoding;
use vortex::array::Encoding;
use vortex_alp::ALPEncoding;
use vortex_dict::DictEncoding;
use vortex_fastlanes::{BitPackedEncoding, FoREncoding};
use vortex_ree::REEEncoding;
use vortex_roaring::{RoaringBoolEncoding, RoaringIntEncoding};
use vortex_zigzag::ZigZagEncoding;

pub fn enumerate_arrays() -> Vec<&'static dyn Encoding> {
    vec![
        // TODO(ngates): fix https://github.com/fulcrum-so/vortex/issues/35
        // Builtins
        &BoolEncoding,
        &ChunkedEncoding,
        &ConstantEncoding,
        &PrimitiveEncoding,
        &SparseEncoding,
        &StructEncoding,
        &TypedEncoding,
        &VarBinEncoding,
        &VarBinViewEncoding,
        // Encodings
        &ALPEncoding,
        &DictEncoding,
        &BitPackedEncoding,
        // &DeltaEncoding,
        &FoREncoding,
        //&FFoREncoding,
        &REEEncoding,
        &RoaringBoolEncoding,
        &RoaringIntEncoding,
        &ZigZagEncoding,
    ]
}

#[cfg(test)]
mod test {
    use arrow_array::RecordBatchReader;
    use itertools::Itertools;
    use std::collections::HashSet;
    use std::fs::create_dir_all;
    use std::fs::File;
    use std::path::Path;

    use log::LevelFilter;
    use parquet::arrow::arrow_reader::ParquetRecordBatchReaderBuilder;
    use parquet::arrow::ProjectionMask;
    use simplelog::{ColorChoice, Config, TermLogger, TerminalMode};

    use vortex::array::chunked::ChunkedArray;
    use vortex::array::{Array, ArrayRef};
    use vortex::compress::{CompressConfig, CompressCtx};
<<<<<<< HEAD
=======
    use vortex::dtype::DType;
    use vortex::error::{VortexError, VortexResult};
    use vortex::formatter::display_tree;
>>>>>>> 4db7f30c

    use crate::enumerate_arrays;

    pub fn download_taxi_data() -> &'static Path {
        let download_path = Path::new("data/yellow-tripdata-2023-11.parquet");
        if download_path.exists() {
            return download_path;
        }

        create_dir_all(download_path.parent().unwrap()).unwrap();
        let mut download_file = File::create(download_path).unwrap();
        reqwest::blocking::get(
            "https://d37ci6vzurychx.cloudfront.net/trip-data/yellow_tripdata_2023-11.parquet",
        )
        .unwrap()
        .copy_to(&mut download_file)
        .unwrap();

        download_path
    }

    fn setup_logger() {
        TermLogger::init(
            LevelFilter::Debug,
            Config::default(),
            TerminalMode::Mixed,
            ColorChoice::Auto,
        )
        .unwrap();
    }

    #[test]
    fn compression_ratio() {
        setup_logger();

        let file = File::open(download_taxi_data()).unwrap();
        let builder = ParquetRecordBatchReaderBuilder::try_new(file).unwrap();
        let _mask = ProjectionMask::roots(builder.parquet_schema(), [6]);
        let reader = builder
            //.with_projection(mask)
            .with_batch_size(64_000)
            .build()
            .unwrap();
<<<<<<< HEAD

        // let array = ArrayRef::try_from((&mut reader) as &mut dyn RecordBatchReader).unwrap();
=======
        let chunked = ChunkedArray::new(chunks, dtype);
        println!(
            "{} rows in {} chunks",
            chunked.len(),
            chunked.chunks().len()
        );
        let array = chunked.boxed();

        println!("{}", display_tree(array.as_ref()));

>>>>>>> 4db7f30c
        let cfg = CompressConfig::new(
            HashSet::from_iter(enumerate_arrays().iter().map(|e| (*e).id())),
            HashSet::default(),
        );
        println!("Compression config {cfg:?}");
        let ctx = CompressCtx::new(&cfg);

        let schema = reader.schema();
        let mut uncompressed_size = 0;
        let chunks = reader
            .into_iter()
            .map(|batch_result| batch_result.unwrap())
            .map(|batch| ArrayRef::from(batch))
            .map(|array| {
                uncompressed_size += array.nbytes();
                ctx.compress(array.as_ref(), None).unwrap()
            })
            .collect_vec();

        let compressed = ChunkedArray::new(chunks, schema.try_into().unwrap()).boxed();

        // let compressed = CompressCtx::new(&cfg)
        //     .compress(array.as_ref(), None)
        //     .unwrap();
        println!("Compressed array {compressed}");
        println!(
            "NBytes {}, Ratio {}",
            compressed.nbytes(),
            compressed.nbytes() as f32 / uncompressed_size as f32
        );
    }
}<|MERGE_RESOLUTION|>--- conflicted
+++ resolved
@@ -60,12 +60,7 @@
     use vortex::array::chunked::ChunkedArray;
     use vortex::array::{Array, ArrayRef};
     use vortex::compress::{CompressConfig, CompressCtx};
-<<<<<<< HEAD
-=======
-    use vortex::dtype::DType;
-    use vortex::error::{VortexError, VortexResult};
     use vortex::formatter::display_tree;
->>>>>>> 4db7f30c
 
     use crate::enumerate_arrays;
 
@@ -109,21 +104,8 @@
             .with_batch_size(64_000)
             .build()
             .unwrap();
-<<<<<<< HEAD
 
         // let array = ArrayRef::try_from((&mut reader) as &mut dyn RecordBatchReader).unwrap();
-=======
-        let chunked = ChunkedArray::new(chunks, dtype);
-        println!(
-            "{} rows in {} chunks",
-            chunked.len(),
-            chunked.chunks().len()
-        );
-        let array = chunked.boxed();
-
-        println!("{}", display_tree(array.as_ref()));
-
->>>>>>> 4db7f30c
         let cfg = CompressConfig::new(
             HashSet::from_iter(enumerate_arrays().iter().map(|e| (*e).id())),
             HashSet::default(),
@@ -148,7 +130,7 @@
         // let compressed = CompressCtx::new(&cfg)
         //     .compress(array.as_ref(), None)
         //     .unwrap();
-        println!("Compressed array {compressed}");
+        println!("Compressed array {}", display_tree(compressed.as_ref()));
         println!(
             "NBytes {}, Ratio {}",
             compressed.nbytes(),
