use arrow_array::RecordBatchReader;
use itertools::Itertools;
use log::info;
use parquet::arrow::arrow_reader::ParquetRecordBatchReaderBuilder;
use parquet::arrow::ProjectionMask;
use std::collections::HashSet;
use std::fs::{create_dir_all, File};
use std::path::{Path, PathBuf};
use std::sync::Arc;
use vortex::array::bool::BoolEncoding;
use vortex::array::chunked::{ChunkedArray, ChunkedEncoding};
use vortex::array::constant::ConstantEncoding;

use vortex::array::downcast::DowncastArrayBuiltin;
use vortex::array::primitive::PrimitiveEncoding;
use vortex::array::sparse::SparseEncoding;
use vortex::array::struct_::StructEncoding;
use vortex::array::typed::TypedEncoding;
use vortex::array::varbin::VarBinEncoding;
use vortex::array::varbinview::VarBinViewEncoding;
use vortex::array::{Array, ArrayRef, Encoding};
use vortex::compress::{CompressConfig, CompressCtx};
use vortex::dtype::DType;
use vortex::formatter::display_tree;
use vortex_alp::ALPEncoding;
use vortex_dict::DictEncoding;
use vortex_fastlanes::{BitPackedEncoding, DeltaEncoding, FoREncoding};
use vortex_ree::REEEncoding;
use vortex_roaring::RoaringBoolEncoding;

pub fn enumerate_arrays() -> Vec<&'static dyn Encoding> {
    vec![
        // TODO(ngates): fix https://github.com/fulcrum-so/vortex/issues/35
        // Builtins
        &BoolEncoding,
        &ChunkedEncoding,
        &ConstantEncoding,
        &PrimitiveEncoding,
        &SparseEncoding,
        &StructEncoding,
        &TypedEncoding,
        &VarBinEncoding,
        &VarBinViewEncoding,
        // Encodings
        &ALPEncoding,
        &DictEncoding,
        &BitPackedEncoding,
<<<<<<< HEAD
        &DeltaEncoding,
=======
>>>>>>> d4a67a19
        &FoREncoding,
        // &DeltaEncoding,
        // &FFoREncoding,
        &REEEncoding,
        &RoaringBoolEncoding,
        // &RoaringIntEncoding,
        // Doesn't offer anything more than FoR really
        // &ZigZagEncoding,
    ]
}

pub fn download_taxi_data() -> PathBuf {
    let download_path =
        Path::new(env!("CARGO_MANIFEST_DIR")).join("data/yellow-tripdata-2023-11.parquet");
    if download_path.exists() {
        return download_path;
    }

    create_dir_all(download_path.parent().unwrap()).unwrap();
    let mut download_file = File::create(&download_path).unwrap();
    reqwest::blocking::get(
        "https://d37ci6vzurychx.cloudfront.net/trip-data/yellow_tripdata_2023-11.parquet",
    )
    .unwrap()
    .copy_to(&mut download_file)
    .unwrap();

    download_path
}

pub fn compress_taxi_data() -> ArrayRef {
    let file = File::open(download_taxi_data()).unwrap();
    let builder = ParquetRecordBatchReaderBuilder::try_new(file).unwrap();
    let _mask = ProjectionMask::roots(builder.parquet_schema(), [6]);
    let _no_datetime_mask = ProjectionMask::roots(
        builder.parquet_schema(),
        [0, 3, 4, 5, 7, 8, 9, 10, 11, 12, 13, 14, 15, 16, 17, 18],
    );
    let reader = builder
        //.with_projection(mask)
        //.with_projection(no_datetime_mask)
        .with_batch_size(65_536)
        // .with_batch_size(5_000_000)
        // .with_limit(100_000)
        .build()
        .unwrap();

    // let array = ArrayRef::try_from((&mut reader) as &mut dyn RecordBatchReader).unwrap();
    let cfg = CompressConfig::new(
        HashSet::from_iter(enumerate_arrays().iter().map(|e| (*e).id())),
        HashSet::default(),
    );
    info!("Compression config {cfg:?}");
    let ctx = CompressCtx::new(Arc::new(cfg));

    let schema = reader.schema();
    let mut uncompressed_size = 0;
    let chunks = reader
        .into_iter()
        //.skip(39)
        //.take(1)
        .map(|batch_result| batch_result.unwrap())
        .map(ArrayRef::from)
        .map(|array| {
            uncompressed_size += array.nbytes();
            ctx.clone().compress(array.as_ref(), None).unwrap()
        })
        .collect_vec();

    let dtype: DType = schema.clone().try_into().unwrap();
    let compressed = ChunkedArray::new(chunks.clone(), dtype).boxed();

    info!("Compressed array {}", display_tree(compressed.as_ref()));

    let mut field_bytes = vec![0; schema.fields().len()];
    for chunk in chunks {
        let str = chunk.as_struct();
        for (i, field) in str.fields().iter().enumerate() {
            field_bytes[i] += field.nbytes();
        }
    }
    field_bytes.iter().enumerate().for_each(|(i, &nbytes)| {
        println!("{},{}", schema.field(i).name(), nbytes);
    });
    println!(
        "NBytes {}, Ratio {}",
        compressed.nbytes(),
        compressed.nbytes() as f32 / uncompressed_size as f32
    );

    compressed
}

#[cfg(test)]
mod test {
    use log::LevelFilter;
    use simplelog::{ColorChoice, Config, TermLogger, TerminalMode};

    use crate::compress_taxi_data;

    #[allow(dead_code)]
    fn setup_logger(level: LevelFilter) {
        TermLogger::init(
            level,
            Config::default(),
            TerminalMode::Mixed,
            ColorChoice::Auto,
        )
        .unwrap();
    }

    #[ignore]
    #[test]
    fn compression_ratio() {
        setup_logger(LevelFilter::Warn);
        _ = compress_taxi_data();
    }
}<|MERGE_RESOLUTION|>--- conflicted
+++ resolved
@@ -24,7 +24,7 @@
 use vortex::formatter::display_tree;
 use vortex_alp::ALPEncoding;
 use vortex_dict::DictEncoding;
-use vortex_fastlanes::{BitPackedEncoding, DeltaEncoding, FoREncoding};
+use vortex_fastlanes::{BitPackedEncoding, FoREncoding};
 use vortex_ree::REEEncoding;
 use vortex_roaring::RoaringBoolEncoding;
 
@@ -45,10 +45,6 @@
         &ALPEncoding,
         &DictEncoding,
         &BitPackedEncoding,
-<<<<<<< HEAD
-        &DeltaEncoding,
-=======
->>>>>>> d4a67a19
         &FoREncoding,
         // &DeltaEncoding,
         // &FFoREncoding,
