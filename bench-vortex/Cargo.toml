[package]
name = "bench-vortex"
version = { workspace = true }
description = "End to end vortex benchmarks"
homepage = { workspace = true }
repository = { workspace = true }
authors = { workspace = true }
license = { workspace = true }
keywords = { workspace = true }
include = { workspace = true }
edition = { workspace = true }
rust-version = { workspace = true }

[lints]
workspace = true

[dependencies]
arrow-array = { workspace = true }
vortex-array = { path = "../vortex-array" }
vortex-datetime = { path = "../vortex-datetime" }
vortex-alp = { path = "../vortex-alp" }
vortex-dict = { path = "../vortex-dict" }
vortex-fastlanes = { path = "../vortex-fastlanes" }
vortex-ree = { path = "../vortex-ree" }
vortex-roaring = { path = "../vortex-roaring" }
vortex-schema = { path = "../vortex-schema" }
vortex-zigzag = { path = "../vortex-zigzag" }
<<<<<<< HEAD
itertools = "0.12.1"
reqwest = { version = "0.11.24", features = ["blocking"] }
parquet = "50.0.0"
log = "0.4.20"
simplelog = { version = "0.12.1", features = ["paris"] }

[dev-dependencies]
criterion = { version = "0.5.1", features = ["html_reports"] }
=======
itertools = { workspace = true }
reqwest = { workspace = true }
parquet = { workspace = true }
log = { workspace = true }

[dev-dependencies]
criterion = { workspace = true }
simplelog = { workspace = true }
>>>>>>> 0e464334

[[bench]]
name = "compress_benchmark"
harness = false

[[bench]]
name = "random_access"
harness = false<|MERGE_RESOLUTION|>--- conflicted
+++ resolved
@@ -25,7 +25,6 @@
 vortex-roaring = { path = "../vortex-roaring" }
 vortex-schema = { path = "../vortex-schema" }
 vortex-zigzag = { path = "../vortex-zigzag" }
-<<<<<<< HEAD
 itertools = "0.12.1"
 reqwest = { version = "0.11.24", features = ["blocking"] }
 parquet = "50.0.0"
@@ -34,16 +33,6 @@
 
 [dev-dependencies]
 criterion = { version = "0.5.1", features = ["html_reports"] }
-=======
-itertools = { workspace = true }
-reqwest = { workspace = true }
-parquet = { workspace = true }
-log = { workspace = true }
-
-[dev-dependencies]
-criterion = { workspace = true }
-simplelog = { workspace = true }
->>>>>>> 0e464334
 
 [[bench]]
 name = "compress_benchmark"
