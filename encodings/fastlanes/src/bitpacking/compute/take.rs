use std::cmp::min;

use fastlanes::BitPacking;
use itertools::Itertools;
use vortex::array::{PrimitiveArray, SparseArray};
use vortex::compute::{slice, take, TakeFn};
use vortex::{Array, ArrayDType, IntoArray, IntoArrayVariant, IntoCanonical};
use vortex_dtype::{
    match_each_integer_ptype, match_each_unsigned_integer_ptype, NativePType, PType,
};
use vortex_error::{VortexExpect as _, VortexResult};

use crate::{unpack_single_primitive, BitPackedArray};

// assuming the buffer is already allocated (which will happen at most once) then unpacking
// all 1024 elements takes ~8.8x as long as unpacking a single element on an M2 Macbook Air.
// see https://github.com/spiraldb/vortex/pull/190#issue-2223752833
const UNPACK_CHUNK_THRESHOLD: usize = 8;
const BULK_PATCH_THRESHOLD: usize = 64;

impl TakeFn for BitPackedArray {
    fn take(&self, indices: &Array) -> VortexResult<Array> {
        // If the indices are large enough, it's faster to flatten and take the primitive array.
        if indices.len() * UNPACK_CHUNK_THRESHOLD > self.len() {
            return self
                .clone()
                .into_canonical()?
                .into_primitive()?
                .take(indices);
        }

        let ptype: PType = self.dtype().try_into()?;
        let validity = self.validity();
        let taken_validity = validity.take(indices)?;

        let indices = indices.clone().into_primitive()?;
        let taken = match_each_unsigned_integer_ptype!(ptype, |$T| {
            match_each_integer_ptype!(indices.ptype(), |$I| {
                PrimitiveArray::from_vec(take_primitive::<$T, $I>(self, &indices)?, taken_validity)
            })
        });
        Ok(taken.reinterpret_cast(ptype).into_array())
    }
}

fn take_primitive<T: NativePType + BitPacking, I: NativePType>(
    array: &BitPackedArray,
    indices: &PrimitiveArray,
) -> VortexResult<Vec<T>> {
<<<<<<< HEAD
    let bit_width = array.bit_width();
=======
    let offset = array.offset() as usize;

    // Group indices into 1024-element chunks and relativise them to the beginning of each chunk
    let relative_indices: Vec<(usize, Vec<u16>)> = match_each_integer_ptype!(indices.ptype(), |$P| {
        indices
            .maybe_null_slice::<$P>()
            .iter()
            .copied()
            .map(|i| i as usize + offset)
            .chunk_by(|idx| idx / 1024)
            .into_iter()
            .map(|(k, g)| (k, g.map(|idx| (idx % 1024) as u16).collect()))
            .collect()
    });

    let bit_width = array.bit_width() as usize;

>>>>>>> 0cf7e3cf
    let packed = array.packed_slice::<T>();
    let patches = array.patches().map(SparseArray::try_from).transpose()?;

    // Group indices into 1024-element chunks and relativise them to the beginning of each chunk
    let adjusted_indices = 
    indices
        .maybe_null_slice::<I>()
        .iter()
        .map(|i| i.to_usize().vortex_expect("index must be expressible as u64") + array.offset());

    // if we have a small number of relatively large batches, we gain by slicing and then patching inside the loop
    // if we have a large number of relatively small batches, the overhead isn't worth it, and we're better off with a bulk patch
    // roughly, if we have an average of less than 64 elements per batch, we prefer bulk patching
    let prefer_bulk_patch = relative_indices.len() * BULK_PATCH_THRESHOLD > indices.len();

    let mut output = Vec::with_capacity(indices.len());
    let mut unpacked = [T::zero(); 1024];
    
    let mut prev_chunk_idx = u32::MAX;
    let mut chunk_count = 0_usize;
    for idx in adjusted_indices {
        let chunk_size = 128 * bit_width / size_of::<T>();
        let packed_chunk = &packed[chunk * chunk_size..][..chunk_size];
        if offsets.len() > UNPACK_CHUNK_THRESHOLD {
            unsafe {
                BitPacking::unchecked_unpack(bit_width, packed_chunk, &mut unpacked);
            }
            for index in &offsets {
                output.push(unpacked[*index as usize]);
            }
        } else {
            for index in &offsets {
                output.push(unsafe {
                    unpack_single_primitive::<T>(packed_chunk, bit_width, *index as usize)
                });
            }
        }

        if !prefer_bulk_patch {
            if let Some(ref patches) = patches {
                // NOTE: we need to subtract the array offset before slicing into the patches.
                // This is because BitPackedArray is rounded to block boundaries, but patches
                // is sliced exactly.
                let patches_start = if chunk == 0 {
                    0
                } else {
                    (chunk * 1024) - offset
                };
                let patches_end = min((chunk + 1) * 1024 - offset, patches.len());
                let patches_slice = slice(patches.as_ref(), patches_start, patches_end)?;
                let patches_slice = SparseArray::try_from(patches_slice)?;
                let offsets = PrimitiveArray::from(offsets);
                do_patch_for_take_primitive(&patches_slice, &offsets, &mut output)?;
            }
        }
    }

    if prefer_bulk_patch {
        if let Some(ref patches) = patches {
            do_patch_for_take_primitive(patches, indices, &mut output)?;
        }
    }

    Ok(output)
}

fn do_patch_for_take_primitive<T: NativePType>(
    patches: &SparseArray,
    indices: &PrimitiveArray,
    output: &mut [T],
) -> VortexResult<()> {
    let taken_patches = take(patches.as_ref(), indices.as_ref())?;
    let taken_patches = SparseArray::try_from(taken_patches)?;

    let base_index = output.len() - indices.len();
    let output_patches = taken_patches
        .values()
        .into_primitive()?
        .reinterpret_cast(T::PTYPE);
    taken_patches
        .resolved_indices()
        .iter()
        .map(|idx| base_index + *idx)
        .zip_eq(output_patches.maybe_null_slice::<T>())
        .for_each(|(idx, val)| {
            output[idx] = *val;
        });

    Ok(())
}

#[cfg(test)]
mod test {
    use itertools::Itertools;
    use rand::distributions::Uniform;
    use rand::{thread_rng, Rng};
    use vortex::array::{PrimitiveArray, SparseArray};
    use vortex::compute::unary::scalar_at;
    use vortex::compute::{slice, take};
    use vortex::{IntoArray, IntoArrayVariant};

    use crate::BitPackedArray;

    #[test]
    fn take_indices() {
        let indices = PrimitiveArray::from(vec![0, 125, 2047, 2049, 2151, 2790]).into_array();

        // Create a u8 array modulo 63.
        let unpacked = PrimitiveArray::from((0..4096).map(|i| (i % 63) as u8).collect::<Vec<_>>());
        let bitpacked = BitPackedArray::encode(unpacked.as_ref(), 6).unwrap();

        let primitive_result = take(bitpacked.as_ref(), &indices)
            .unwrap()
            .into_primitive()
            .unwrap();
        let res_bytes = primitive_result.maybe_null_slice::<u8>();
        assert_eq!(res_bytes, &[0, 62, 31, 33, 9, 18]);
    }

    #[test]
    fn take_sliced_indices() {
        let indices = PrimitiveArray::from(vec![1919, 1921]).into_array();

        // Create a u8 array modulo 63.
        let unpacked = PrimitiveArray::from((0..4096).map(|i| (i % 63) as u8).collect::<Vec<_>>());
        let bitpacked = BitPackedArray::encode(unpacked.as_ref(), 6).unwrap();
        let sliced = slice(bitpacked.as_ref(), 128, 2050).unwrap();

        let primitive_result = take(&sliced, &indices).unwrap().into_primitive().unwrap();
        let res_bytes = primitive_result.maybe_null_slice::<u8>();
        assert_eq!(res_bytes, &[31, 33]);
    }

    #[test]
    #[cfg_attr(miri, ignore)] // This test is too slow on miri
    fn take_random_indices() {
        let num_patches: usize = 128;
        let values = (0..u16::MAX as u32 + num_patches as u32).collect::<Vec<_>>();
        let uncompressed = PrimitiveArray::from(values.clone());
        let packed = BitPackedArray::encode(uncompressed.as_ref(), 16).unwrap();
        assert!(packed.patches().is_some());

        let patches = SparseArray::try_from(packed.patches().unwrap()).unwrap();
        assert_eq!(
            patches.resolved_indices(),
            ((values.len() + 1 - num_patches)..values.len()).collect_vec()
        );

        let rng = thread_rng();
        let range = Uniform::new(0, values.len());
        let random_indices: PrimitiveArray = rng
            .sample_iter(range)
            .take(10_000)
            .map(|i| i as u32)
            .collect_vec()
            .into();
        let taken = take(packed.as_ref(), random_indices.as_ref()).unwrap();

        // sanity check
        random_indices
            .maybe_null_slice::<u32>()
            .iter()
            .enumerate()
            .for_each(|(ti, i)| {
                assert_eq!(
                    u32::try_from(scalar_at(packed.as_ref(), *i as usize).unwrap().as_ref())
                        .unwrap(),
                    values[*i as usize]
                );
                assert_eq!(
                    u32::try_from(scalar_at(&taken, ti).unwrap().as_ref()).unwrap(),
                    values[*i as usize]
                );
            });
    }

    #[test]
    fn test_scalar_at() {
        let values = (0u32..257).collect_vec();
        let uncompressed = PrimitiveArray::from(values.clone()).into_array();
        let packed = BitPackedArray::encode(&uncompressed, 8).unwrap();
        assert!(packed.patches().is_some());

        let patches = SparseArray::try_from(packed.patches().unwrap()).unwrap();
        assert_eq!(patches.resolved_indices(), vec![256]);

        values.iter().enumerate().for_each(|(i, v)| {
            assert_eq!(
                u32::try_from(scalar_at(packed.as_ref(), i).unwrap().as_ref()).unwrap(),
                *v
            );
        });
    }
}<|MERGE_RESOLUTION|>--- conflicted
+++ resolved
@@ -2,6 +2,7 @@
 
 use fastlanes::BitPacking;
 use itertools::Itertools;
+use rand::seq::IteratorRandom;
 use vortex::array::{PrimitiveArray, SparseArray};
 use vortex::compute::{slice, take, TakeFn};
 use vortex::{Array, ArrayDType, IntoArray, IntoArrayVariant, IntoCanonical};
@@ -47,50 +48,53 @@
     array: &BitPackedArray,
     indices: &PrimitiveArray,
 ) -> VortexResult<Vec<T>> {
-<<<<<<< HEAD
-    let bit_width = array.bit_width();
-=======
+    if indices.is_empty() {
+        return Ok(vec![]);
+    }
+
     let offset = array.offset() as usize;
-
-    // Group indices into 1024-element chunks and relativise them to the beginning of each chunk
-    let relative_indices: Vec<(usize, Vec<u16>)> = match_each_integer_ptype!(indices.ptype(), |$P| {
-        indices
-            .maybe_null_slice::<$P>()
-            .iter()
-            .copied()
-            .map(|i| i as usize + offset)
-            .chunk_by(|idx| idx / 1024)
-            .into_iter()
-            .map(|(k, g)| (k, g.map(|idx| (idx % 1024) as u16).collect()))
-            .collect()
-    });
-
     let bit_width = array.bit_width() as usize;
 
->>>>>>> 0cf7e3cf
     let packed = array.packed_slice::<T>();
     let patches = array.patches().map(SparseArray::try_from).transpose()?;
 
     // Group indices into 1024-element chunks and relativise them to the beginning of each chunk
-    let adjusted_indices = 
-    indices
+    let chunked_indices = 
+    &indices
         .maybe_null_slice::<I>()
         .iter()
-        .map(|i| i.to_usize().vortex_expect("index must be expressible as u64") + array.offset());
+        .map(|i| i.to_usize().vortex_expect("index must be expressible as u64") + offset)
+        .chunk_by(|idx| idx / 1024);
 
     // if we have a small number of relatively large batches, we gain by slicing and then patching inside the loop
     // if we have a large number of relatively small batches, the overhead isn't worth it, and we're better off with a bulk patch
     // roughly, if we have an average of less than 64 elements per batch, we prefer bulk patching
-    let prefer_bulk_patch = relative_indices.len() * BULK_PATCH_THRESHOLD > indices.len();
+    let mut prefer_bulk_patch = true;
 
     let mut output = Vec::with_capacity(indices.len());
     let mut unpacked = [T::zero(); 1024];
     
     let mut prev_chunk_idx = u32::MAX;
     let mut chunk_count = 0_usize;
-    for idx in adjusted_indices {
+
+    for (chunk, offsets) in chunked_indices {
         let chunk_size = 128 * bit_width / size_of::<T>();
         let packed_chunk = &packed[chunk * chunk_size..][..chunk_size];
+
+        offsets.enumerate().array_chunks::<UNPACK_CHUNK_THRESHOLD>().for_each(|(chunk)| {
+            if i == 0 {
+                unsafe {
+                    BitPacking::unchecked_unpack(bit_width, packed_chunk, &mut unpacked);
+                }
+            }
+
+            for index in chunk {
+                output.push(unpacked[index as usize]);
+            }
+        });
+
+
+
         if offsets.len() > UNPACK_CHUNK_THRESHOLD {
             unsafe {
                 BitPacking::unchecked_unpack(bit_width, packed_chunk, &mut unpacked);
