use vortex::compute::unary::{scalar_at_unchecked, ScalarAtFn};
use vortex::compute::{slice, ArrayCompute, SliceFn};
<<<<<<< HEAD
use vortex::{Array, IntoArray};
use vortex_dtype::PType;
use vortex_error::{vortex_bail, vortex_err, VortexResult, VortexUnwrap};
=======
use vortex::{Array, ArrayDType, IntoArray};
use vortex_dtype::match_each_unsigned_integer_ptype;
use vortex_error::{vortex_err, VortexResult};
>>>>>>> a82eb073
use vortex_scalar::{PrimitiveScalar, Scalar};
use zigzag::{ZigZag as ExternalZigZag, ZigZag};

use crate::ZigZagArray;

impl ArrayCompute for ZigZagArray {
    fn scalar_at(&self) -> Option<&dyn ScalarAtFn> {
        Some(self)
    }

    fn slice(&self) -> Option<&dyn SliceFn> {
        Some(self)
    }
}

impl ScalarAtFn for ZigZagArray {
    fn scalar_at(&self, index: usize) -> VortexResult<Scalar> {
        let scalar = scalar_at_unchecked(&self.encoded(), index);
        if scalar.is_null() {
            return Ok(scalar.reinterpret_cast(self.ptype()));
        }

        let pscalar = PrimitiveScalar::try_from(&scalar)?;
<<<<<<< HEAD
        match pscalar.ptype() {
            PType::U8 => Ok(i8::decode(pscalar.typed_value::<u8>().ok_or_else(|| {
                vortex_err!(
                    "Cannot decode provided scalar: expected u8, got ptype {}",
                    pscalar.ptype()
                )
            })?)
            .into()),
            PType::U16 => Ok(i16::decode(pscalar.typed_value::<u16>().ok_or_else(|| {
                vortex_err!(
                    "Cannot decode provided scalar: expected u16, got ptype {}",
                    pscalar.ptype()
                )
            })?)
            .into()),
            PType::U32 => Ok(i32::decode(pscalar.typed_value::<u32>().ok_or_else(|| {
                vortex_err!(
                    "Cannot decode provided scalar: expected u32, got ptype {}",
                    pscalar.ptype()
                )
            })?)
            .into()),
            PType::U64 => Ok(i64::decode(pscalar.typed_value::<u64>().ok_or_else(|| {
                vortex_err!(
                    "Cannot decode provided scalar: expected u64, got ptype {}",
                    pscalar.ptype()
                )
            })?)
            .into()),
            _ => vortex_bail!(
                "ZigZag can only decode unsigned integers, got {}",
                pscalar.ptype()
            ),
        }
=======
        match_each_unsigned_integer_ptype!(pscalar.ptype(), |$P| {
            Ok(Scalar::primitive(
                <<$P as ZigZagEncoded>::Int>::decode(pscalar.typed_value::<$P>().ok_or_else(|| {
                    vortex_err!(
                        "Cannot decode provided scalar: expected u8, got ptype {}",
                        pscalar.ptype()
                    )
                })?),
                self.dtype().nullability(),
            ))
        })
>>>>>>> a82eb073
    }

    fn scalar_at_unchecked(&self, index: usize) -> Scalar {
        <Self as ScalarAtFn>::scalar_at(self, index).vortex_unwrap()
    }
}

trait ZigZagEncoded {
    type Int: ZigZag;
}

impl ZigZagEncoded for u8 {
    type Int = i8;
}

impl ZigZagEncoded for u16 {
    type Int = i16;
}

impl ZigZagEncoded for u32 {
    type Int = i32;
}

impl ZigZagEncoded for u64 {
    type Int = i64;
}

impl SliceFn for ZigZagArray {
    fn slice(&self, start: usize, stop: usize) -> VortexResult<Array> {
        Ok(Self::try_new(slice(&self.encoded(), start, stop)?)?.into_array())
    }
}

#[cfg(test)]
mod tests {
    use vortex::array::PrimitiveArray;
    use vortex::compute::unary::scalar_at;
    use vortex::compute::{search_sorted, SearchResult, SearchSortedSide};
    use vortex::validity::Validity;
    use vortex::IntoArray;
    use vortex_dtype::Nullability;
    use vortex_scalar::Scalar;

    use crate::ZigZagArray;

    #[test]
    pub fn search_sorted_uncompressed() {
        let zigzag =
            ZigZagArray::encode(&PrimitiveArray::from(vec![-189, -160, 1]).into_array()).unwrap();
        assert_eq!(
            search_sorted(&zigzag, -169, SearchSortedSide::Right).unwrap(),
            SearchResult::NotFound(1)
        );
    }

    #[test]
    pub fn nullable_scalar_at() {
        let zigzag = ZigZagArray::encode(
            &PrimitiveArray::from_vec(vec![-189, -160, 1], Validity::AllValid).into_array(),
        )
        .unwrap();
        assert_eq!(
            scalar_at(&zigzag, 1).unwrap(),
            Scalar::primitive(-160, Nullability::Nullable)
        );
    }
}<|MERGE_RESOLUTION|>--- conflicted
+++ resolved
@@ -1,14 +1,8 @@
 use vortex::compute::unary::{scalar_at_unchecked, ScalarAtFn};
 use vortex::compute::{slice, ArrayCompute, SliceFn};
-<<<<<<< HEAD
-use vortex::{Array, IntoArray};
-use vortex_dtype::PType;
-use vortex_error::{vortex_bail, vortex_err, VortexResult, VortexUnwrap};
-=======
 use vortex::{Array, ArrayDType, IntoArray};
 use vortex_dtype::match_each_unsigned_integer_ptype;
-use vortex_error::{vortex_err, VortexResult};
->>>>>>> a82eb073
+use vortex_error::{vortex_bail, vortex_err, VortexResult, VortexUnwrap};
 use vortex_scalar::{PrimitiveScalar, Scalar};
 use zigzag::{ZigZag as ExternalZigZag, ZigZag};
 
@@ -32,54 +26,18 @@
         }
 
         let pscalar = PrimitiveScalar::try_from(&scalar)?;
-<<<<<<< HEAD
-        match pscalar.ptype() {
-            PType::U8 => Ok(i8::decode(pscalar.typed_value::<u8>().ok_or_else(|| {
-                vortex_err!(
-                    "Cannot decode provided scalar: expected u8, got ptype {}",
-                    pscalar.ptype()
-                )
-            })?)
-            .into()),
-            PType::U16 => Ok(i16::decode(pscalar.typed_value::<u16>().ok_or_else(|| {
-                vortex_err!(
-                    "Cannot decode provided scalar: expected u16, got ptype {}",
-                    pscalar.ptype()
-                )
-            })?)
-            .into()),
-            PType::U32 => Ok(i32::decode(pscalar.typed_value::<u32>().ok_or_else(|| {
-                vortex_err!(
-                    "Cannot decode provided scalar: expected u32, got ptype {}",
-                    pscalar.ptype()
-                )
-            })?)
-            .into()),
-            PType::U64 => Ok(i64::decode(pscalar.typed_value::<u64>().ok_or_else(|| {
-                vortex_err!(
-                    "Cannot decode provided scalar: expected u64, got ptype {}",
-                    pscalar.ptype()
-                )
-            })?)
-            .into()),
-            _ => vortex_bail!(
-                "ZigZag can only decode unsigned integers, got {}",
-                pscalar.ptype()
-            ),
-        }
-=======
         match_each_unsigned_integer_ptype!(pscalar.ptype(), |$P| {
             Ok(Scalar::primitive(
                 <<$P as ZigZagEncoded>::Int>::decode(pscalar.typed_value::<$P>().ok_or_else(|| {
                     vortex_err!(
-                        "Cannot decode provided scalar: expected u8, got ptype {}",
+                        "Cannot decode provided scalar: expected {}, got ptype {}",
+                        std::any::type_name::<$P>(),
                         pscalar.ptype()
                     )
                 })?),
                 self.dtype().nullability(),
             ))
         })
->>>>>>> a82eb073
     }
 
     fn scalar_at_unchecked(&self, index: usize) -> Scalar {
