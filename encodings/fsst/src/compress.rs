// Compress a set of values into an Array.

use fsst::{Compressor, Symbol};
use vortex::accessor::ArrayAccessor;
use vortex::array::builder::VarBinBuilder;
use vortex::array::{PrimitiveArray, VarBinArray, VarBinViewArray};
use vortex::validity::Validity;
use vortex::{Array, ArrayDType, IntoArray};
use vortex_dtype::DType;
use vortex_error::{vortex_bail, VortexExpect as _, VortexResult};

use crate::FSSTArray;

/// Compress an array using FSST.
///
/// # Panics
///
/// If the `strings` array is not encoded as either [`VarBinArray`] or [`VarBinViewArray`].
pub fn fsst_compress(strings: &Array, compressor: &Compressor) -> VortexResult<FSSTArray> {
    let len = strings.len();
    let dtype = strings.dtype().clone();

    // Compress VarBinArray
    if let Ok(varbin) = VarBinArray::try_from(strings) {
        return varbin
            .with_iterator(|iter| fsst_compress_iter(iter, len, dtype, compressor))
            .map_err(|err| err.with_context("Failed to compress VarBinArray with FSST"));
    }

    // Compress VarBinViewArray
    if let Ok(varbin_view) = VarBinViewArray::try_from(strings) {
        return varbin_view
            .with_iterator(|iter| fsst_compress_iter(iter, len, dtype, compressor))
            .map_err(|err| err.with_context("Failed to compress VarBinViewArray with FSST"));
    }

    vortex_bail!(
        "cannot fsst_compress array with unsupported encoding {:?}",
        strings.encoding().id()
    )
}

/// Train a compressor from an array.
///
/// # Panics
///
/// If the provided array is not FSST compressible.
pub fn fsst_train_compressor(array: &Array) -> VortexResult<Compressor> {
    if let Ok(varbin) = VarBinArray::try_from(array) {
        varbin
            .with_iterator(|iter| fsst_train_compressor_iter(iter))
            .map_err(|err| err.with_context("Failed to train FSST Compressor from VarBinArray"))
    } else if let Ok(varbin_view) = VarBinViewArray::try_from(array) {
        varbin_view
            .with_iterator(|iter| fsst_train_compressor_iter(iter))
            .map_err(|err| err.with_context("Failed to train FSST Compressor from VarBinViewArray"))
    } else {
        vortex_bail!(
            "cannot fsst_compress array with unsupported encoding {:?}",
            array.encoding().id()
        )
    }
}

/// Train a [compressor][Compressor] from an iterator of bytestrings.
fn fsst_train_compressor_iter<'a, I>(iter: I) -> Compressor
where
    I: Iterator<Item = Option<&'a [u8]>>,
{
    let mut lines = Vec::with_capacity(8_192);

    for string in iter {
        match string {
            None => {}
            Some(b) => lines.push(b),
        }
    }

    Compressor::train(&lines)
}

/// Compress from an iterator of bytestrings using FSST.
pub fn fsst_compress_iter<'a, I>(
    iter: I,
    len: usize,
    dtype: DType,
    compressor: &Compressor,
) -> FSSTArray
where
    I: Iterator<Item = Option<&'a [u8]>>,
{
    // TODO(aduffy): this might be too small.
    let mut buffer = Vec::with_capacity(16 * 1024 * 1024);
    let mut builder = VarBinBuilder::<i32>::with_capacity(len);
    let mut uncompressed_lengths: Vec<i32> = Vec::with_capacity(len);
    for string in iter {
        match string {
            None => builder.push_null(),
            Some(s) => {
                uncompressed_lengths.push(s.len() as i32);

                // SAFETY: buffer is large enough
                unsafe { compressor.compress_into(s, &mut buffer) };

                builder.push_value(&buffer);
            }
        }
    }

    let codes = builder
        .finish(DType::Binary(dtype.nullability()))
        .into_array();
    let symbols_vec: Vec<Symbol> = compressor.symbol_table().to_vec();
    // SAFETY: Symbol and u64 are same size
    let symbols_u64: Vec<u64> = unsafe { std::mem::transmute(symbols_vec) };
    let symbols = PrimitiveArray::from_vec(symbols_u64, Validity::NonNullable).into_array();

    let symbol_lengths_vec: Vec<u8> = compressor.symbol_lengths().to_vec();
    let symbol_lengths =
        PrimitiveArray::from_vec(symbol_lengths_vec, Validity::NonNullable).into_array();
    let uncompressed_lengths =
        PrimitiveArray::from_vec(uncompressed_lengths, Validity::NonNullable).into_array();

<<<<<<< HEAD
    FSSTArray::try_new(dtype, symbols, symbol_lengths, codes, uncompressed_lengths)
        .expect("building FSSTArray from parts")
=======
    FSSTArray::try_new(dtype, symbols, symbol_lengths, codes.into_array())
        .vortex_expect("Failed to build FSSTArray from parts; this should never happen")
>>>>>>> 501989c8
}<|MERGE_RESOLUTION|>--- conflicted
+++ resolved
@@ -7,7 +7,7 @@
 use vortex::validity::Validity;
 use vortex::{Array, ArrayDType, IntoArray};
 use vortex_dtype::DType;
-use vortex_error::{vortex_bail, VortexExpect as _, VortexResult};
+use vortex_error::{vortex_bail, VortexExpect, VortexResult};
 
 use crate::FSSTArray;
 
@@ -121,11 +121,6 @@
     let uncompressed_lengths =
         PrimitiveArray::from_vec(uncompressed_lengths, Validity::NonNullable).into_array();
 
-<<<<<<< HEAD
     FSSTArray::try_new(dtype, symbols, symbol_lengths, codes, uncompressed_lengths)
-        .expect("building FSSTArray from parts")
-=======
-    FSSTArray::try_new(dtype, symbols, symbol_lengths, codes.into_array())
-        .vortex_expect("Failed to build FSSTArray from parts; this should never happen")
->>>>>>> 501989c8
+        .vortex_expect("building FSSTArray from parts")
 }