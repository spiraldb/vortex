--- conflicted
+++ resolved
@@ -93,47 +93,35 @@
     pub fn symbols(&self) -> Array {
         self.array()
             .child(0, &SYMBOLS_DTYPE, self.metadata().symbols_len)
-<<<<<<< HEAD
-            .expect("FSSTArray symbols child")
-=======
-            .vortex_expect("FSSTArray must have a symbols child array")
->>>>>>> 501989c8
+            .vortex_expect("FSSTArray symbols child")
     }
 
     /// Access the symbol table array
     pub fn symbol_lengths(&self) -> Array {
         self.array()
             .child(1, &SYMBOL_LENS_DTYPE, self.metadata().symbols_len)
-<<<<<<< HEAD
-            .expect("FSSTArray symbol_lengths child")
-=======
-            .vortex_expect("FSSTArray must have a symbols child array")
->>>>>>> 501989c8
+            .vortex_expect("FSSTArray symbol_lengths child")
     }
 
     /// Access the codes array
     pub fn codes(&self) -> Array {
         self.array()
             .child(2, &self.metadata().codes_dtype, self.len())
-<<<<<<< HEAD
-            .expect("FSSTArray codes child")
+            .vortex_expect("FSSTArray codes child")
     }
 
     /// Get the uncompressed length for each element in the array.
     pub fn uncompressed_lengths(&self) -> Array {
         self.array()
             .child(3, &self.metadata().uncompressed_lengths_dtype, self.len())
-            .expect("FSST uncompressed_lengths child")
+            .vortex_expect("FSST uncompressed_lengths child")
     }
 
     /// Get the validity for this array.
     pub fn validity(&self) -> Validity {
         VarBinArray::try_from(self.codes())
-            .expect("codes array must be VarBinArray")
+            .vortex_expect("FSSTArray must have a codes child array")
             .validity()
-=======
-            .vortex_expect("FSSTArray must have a codes child array")
->>>>>>> 501989c8
     }
 
     /// Build a [`Decompressor`][fsst::Decompressor] that can be used to decompress values from
@@ -191,11 +179,11 @@
 }
 
 impl ArrayVariants for FSSTArray {
-    fn as_binary_array(&self) -> Option<&dyn BinaryArrayTrait> {
+    fn as_utf8_array(&self) -> Option<&dyn Utf8ArrayTrait> {
         Some(self)
     }
 
-    fn as_utf8_array(&self) -> Option<&dyn Utf8ArrayTrait> {
+    fn as_binary_array(&self) -> Option<&dyn BinaryArrayTrait> {
         Some(self)
     }
 }
