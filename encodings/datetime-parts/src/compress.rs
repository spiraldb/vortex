use vortex::array::{PrimitiveArray, TemporalArray};
use vortex::compute::unary::try_cast;
use vortex::{Array, ArrayDType as _, IntoArray, IntoArrayVariant};
use vortex_datetime_dtype::TimeUnit;
use vortex_dtype::{DType, PType};
use vortex_error::{vortex_bail, VortexResult};

pub struct TemporalParts {
    pub days: Array,
    pub seconds: Array,
    pub subseconds: Array,
}

/// Compress a `TemporalArray` into day, second, and subsecond components.
///
/// Splitting the components by granularity creates more small values, which enables better
/// cascading compression.
<<<<<<< HEAD
pub fn split_temporal(array: TemporalArray) -> VortexResult<TemporalParts> {
    let temporal_values = array.temporal_values().into_primitive()?;
    let validity = temporal_values.validity().clone();

    // After this operation, timestamps will be non-nullable PrimitiveArray<i64>
    let timestamps = try_cast(&temporal_values, DType::Primitive(PType::I64, array.dtype().nullability()))?.as_primitive();

=======
pub fn compress_temporal(array: TemporalArray) -> VortexResult<(Array, Array, Array)> {
    // After this operation, timestamps will be PrimitiveArray<i64>
    let timestamps = array.temporal_values().into_primitive()?;
    let timestamps = try_cast(
        &timestamps,
        &DType::Primitive(PType::I64, timestamps.dtype().nullability()),
    )?;
>>>>>>> 46c5d6a8
    let divisor = match array.temporal_metadata().time_unit() {
        TimeUnit::Ns => 1_000_000_000,
        TimeUnit::Us => 1_000_000,
        TimeUnit::Ms => 1_000,
        TimeUnit::S => 1,
        TimeUnit::D => vortex_bail!(InvalidArgument: "Cannot compress day-level data"),
    };

    let length = timestamps.len();
    let mut days = Vec::with_capacity(length);
    let mut seconds = Vec::with_capacity(length);
    let mut subsecond = Vec::with_capacity(length);

    for &t in timestamps.maybe_null_slice::<i64>().iter() {
        days.push(t / (86_400 * divisor));
        seconds.push((t % (86_400 * divisor)) / divisor);
        subsecond.push((t % (86_400 * divisor)) % divisor);
    }

    Ok(TemporalParts {
        days: PrimitiveArray::from_vec(days, validity).into_array(),
        seconds: PrimitiveArray::from(seconds).into_array(),
        subseconds: PrimitiveArray::from(subsecond).into_array(),
    })
}<|MERGE_RESOLUTION|>--- conflicted
+++ resolved
@@ -15,23 +15,17 @@
 ///
 /// Splitting the components by granularity creates more small values, which enables better
 /// cascading compression.
-<<<<<<< HEAD
 pub fn split_temporal(array: TemporalArray) -> VortexResult<TemporalParts> {
     let temporal_values = array.temporal_values().into_primitive()?;
     let validity = temporal_values.validity().clone();
 
     // After this operation, timestamps will be non-nullable PrimitiveArray<i64>
-    let timestamps = try_cast(&temporal_values, DType::Primitive(PType::I64, array.dtype().nullability()))?.as_primitive();
+    let timestamps = try_cast(
+        &temporal_values,
+        &DType::Primitive(PType::I64, temporal_values.dtype().nullability()),
+    )?
+    .as_primitive();
 
-=======
-pub fn compress_temporal(array: TemporalArray) -> VortexResult<(Array, Array, Array)> {
-    // After this operation, timestamps will be PrimitiveArray<i64>
-    let timestamps = array.temporal_values().into_primitive()?;
-    let timestamps = try_cast(
-        &timestamps,
-        &DType::Primitive(PType::I64, timestamps.dtype().nullability()),
-    )?;
->>>>>>> 46c5d6a8
     let divisor = match array.temporal_metadata().time_unit() {
         TimeUnit::Ns => 1_000_000_000,
         TimeUnit::Us => 1_000_000,
