use std::fmt::Debug;

use serde::{Deserialize, Serialize};
use vortex::array::PrimitiveArray;
use vortex::stats::ArrayStatisticsCompute;
use vortex::validity::{ArrayValidity, LogicalValidity};
use vortex::variants::{ArrayVariants, PrimitiveArrayTrait};
use vortex::visitor::{AcceptArrayVisitor, ArrayVisitor};
use vortex::{
    impl_encoding, Array, ArrayDType, ArrayDef, ArrayTrait, Canonical, IntoArray, IntoCanonical,
};
use vortex_dtype::{DType, PType};
use vortex_error::{vortex_bail, VortexResult};

use crate::alp::Exponents;
use crate::compress::{alp_encode, decompress};

impl_encoding!("vortex.alp", 13u16, ALP);

#[derive(Debug, Clone, Serialize, Deserialize)]
pub struct ALPMetadata {
    exponents: Exponents,
    encoded_dtype: DType,
    patches_dtype: Option<DType>,
}

impl ALPArray {
    pub fn try_new(
        encoded: Array,
        exponents: Exponents,
        patches: Option<Array>,
    ) -> VortexResult<Self> {
        let encoded_dtype = encoded.dtype().clone();
        let dtype = match encoded.dtype() {
            DType::Primitive(PType::I32, nullability) => DType::Primitive(PType::F32, *nullability),
            DType::Primitive(PType::I64, nullability) => DType::Primitive(PType::F64, *nullability),
            d => vortex_bail!(MismatchedTypes: "int32 or int64", d),
        };

        let length = encoded.len();
        if let Some(parray) = patches.as_ref() {
            if parray.len() != length {
                vortex_bail!(
                    "Mismatched length in ALPArray between encoded({}) {} and it's patches({}) {}",
                    encoded.encoding().id(),
                    encoded.len(),
                    parray.encoding().id(),
                    parray.len()
                )
            }
        }

        let patches_dtype = patches.as_ref().map(|a| a.dtype().as_nullable());
<<<<<<< HEAD
        let patches_len = patches.as_ref().map(vortex::Array::len).unwrap_or(0);
=======
>>>>>>> cd9e1229
        let mut children = Vec::with_capacity(2);
        children.push(encoded);
        if let Some(patch) = patches {
            children.push(patch);
        }

        Self::try_from_parts(
            dtype,
            length,
            ALPMetadata {
                exponents,
                encoded_dtype,
                patches_dtype,
            },
            children.into(),
            Default::default(),
        )
    }

    pub fn encode(array: Array) -> VortexResult<Array> {
        if let Ok(parray) = PrimitiveArray::try_from(array) {
            Ok(alp_encode(&parray)?.into_array())
        } else {
            vortex_bail!("ALP can only encode primitive arrays");
        }
    }

    pub fn encoded(&self) -> Array {
        self.array()
            .child(0, &self.metadata().encoded_dtype, self.len())
            .unwrap_or_else(|| panic!("Missing encoded child in ALPArray"))
    }

    #[inline]
    pub fn exponents(&self) -> Exponents {
        self.metadata().exponents
    }

    pub fn patches(&self) -> Option<Array> {
        self.metadata().patches_dtype.as_ref().map(|dt| {
            self.array().child(1, dt, self.len()).unwrap_or_else(|| {
                panic!(
                    "Missing patches with present metadata flag; dtype: {}, patches_len: {}",
                    dt,
                    self.len()
                )
            })
        })
    }

    #[inline]
    pub fn ptype(&self) -> PType {
        self.dtype()
            .try_into()
            .unwrap_or_else(|err| panic!("Failed to convert DType to PType: {err}"))
    }
}

impl ArrayTrait for ALPArray {}

impl ArrayVariants for ALPArray {
    fn as_primitive_array(&self) -> Option<&dyn PrimitiveArrayTrait> {
        Some(self)
    }
}

impl PrimitiveArrayTrait for ALPArray {}

impl ArrayValidity for ALPArray {
    fn is_valid(&self, index: usize) -> bool {
        self.encoded().with_dyn(|a| a.is_valid(index))
    }

    fn logical_validity(&self) -> LogicalValidity {
        self.encoded().with_dyn(|a| a.logical_validity())
    }
}

impl IntoCanonical for ALPArray {
    fn into_canonical(self) -> VortexResult<Canonical> {
        decompress(self).map(Canonical::Primitive)
    }
}

impl AcceptArrayVisitor for ALPArray {
    fn accept(&self, visitor: &mut dyn ArrayVisitor) -> VortexResult<()> {
        visitor.visit_child("encoded", &self.encoded())?;
        if let Some(patches) = self.patches().as_ref() {
            visitor.visit_child("patches", patches)?;
        }
        Ok(())
    }
}

impl ArrayStatisticsCompute for ALPArray {}<|MERGE_RESOLUTION|>--- conflicted
+++ resolved
@@ -51,10 +51,6 @@
         }
 
         let patches_dtype = patches.as_ref().map(|a| a.dtype().as_nullable());
-<<<<<<< HEAD
-        let patches_len = patches.as_ref().map(vortex::Array::len).unwrap_or(0);
-=======
->>>>>>> cd9e1229
         let mut children = Vec::with_capacity(2);
         children.push(encoded);
         if let Some(patch) = patches {
