--- conflicted
+++ resolved
@@ -62,12 +62,8 @@
     let encoded = array.encoded().into_primitive()?;
     let validity = encoded.validity();
 
-<<<<<<< HEAD
     let ptype = array.dtype().try_into()?;
     let decoded = match_each_alp_float_ptype!(ptype, |$T| {
-=======
-    let decoded = match_each_alp_float_ptype!(array.dtype().try_into()?, |$T| {
->>>>>>> e3a6c5ab
         PrimitiveArray::from_vec(
             decompress_primitive::<$T>(encoded.into_maybe_null_slice(), array.exponents()),
             validity,
