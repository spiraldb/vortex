--- conflicted
+++ resolved
@@ -8,14 +8,9 @@
 use num_traits::{NumCast, PrimInt};
 
 use crate::array::primitive::PrimitiveArray;
-<<<<<<< HEAD
 use crate::compute::cast::cast_bool;
 use crate::error::VortexResult;
 use crate::ptype::{match_each_native_ptype, NativePType};
-=======
-use crate::error::VortexResult;
-use crate::ptype::match_each_native_ptype;
->>>>>>> 8e9845b0
 use crate::scalar::ListScalarVec;
 use crate::scalar::Scalar;
 use crate::stats::{Stat, StatsCompute, StatsSet};
@@ -69,11 +64,7 @@
 float_stats!(f32);
 float_stats!(f64);
 
-<<<<<<< HEAD
 fn integer_stats<T: NativePType + ArrowNativeType + PrimInt>(
-=======
-fn integer_stats<T: ArrowNativeType + NumCast + PrimInt>(
->>>>>>> 8e9845b0
     array: &PrimitiveArray,
 ) -> VortexResult<StatsSet>
 where
@@ -82,14 +73,10 @@
     let typed_buf: &[T] = array.buffer().typed_data();
 
     // TODO(ngates): add optimized implementation for non-null;
-    let validity = array
-        .validity()
-        .map(|v| cast_bool(v))
-        .transpose()?
-        .map_or_else(
-            || NullBuffer::new_valid(array.len()),
-            |v| NullBuffer::from(v.buffer().clone()),
-        );
+    let validity = array.validity().map(cast_bool).transpose()?.map_or_else(
+        || NullBuffer::new_valid(array.len()),
+        |v| NullBuffer::from(v.buffer().clone()),
+    );
 
     // TODO(ngates): bail out on empty stats
     let first = if validity.iter().next().unwrap() {
@@ -145,19 +132,12 @@
         });
     run_count += 1;
 
-<<<<<<< HEAD
     let mut stats = HashMap::from([
-=======
-    Ok(StatsSet::from(HashMap::from([
-        (Stat::Min, min.into()),
-        (Stat::Max, max.into()),
->>>>>>> 8e9845b0
         (Stat::IsConstant, (min == max).into()),
         (Stat::BitWidthFreq, ListScalarVec(bit_widths).into()),
         (Stat::IsSorted, is_sorted.into()),
         (Stat::IsStrictSorted, (is_sorted && is_strict_sorted).into()),
         (Stat::RunCount, run_count.into()),
-<<<<<<< HEAD
     ]);
 
     if array.validity().is_some() {
@@ -170,9 +150,6 @@
     }
 
     Ok(StatsSet::from(stats))
-=======
-    ])))
->>>>>>> 8e9845b0
 }
 
 fn float_stats<T: ArrowNativeType + NumCast>(array: &PrimitiveArray) -> VortexResult<StatsSet>
