--- conflicted
+++ resolved
@@ -20,11 +20,8 @@
 };
 use crate::arrow::CombineChunks;
 use crate::compress::EncodingCompression;
-<<<<<<< HEAD
+use crate::compute::scalar_at::scalar_at;
 use crate::compute::ArrayCompute;
-=======
-use crate::compute::scalar_at::scalar_at;
->>>>>>> ce58a4c5
 use crate::dtype::DType;
 use crate::error::VortexResult;
 use crate::formatter::{ArrayDisplay, ArrayFormatter};
@@ -132,7 +129,6 @@
     #[inline]
     pub fn validity(&self) -> Option<&dyn Array> {
         self.validity.as_deref()
-<<<<<<< HEAD
     }
 
     pub fn scalar_buffer<T: NativePType>(&self) -> ScalarBuffer<T> {
@@ -144,8 +140,6 @@
             panic!("Invalid PType")
         }
         self.buffer().typed_data()
-=======
->>>>>>> ce58a4c5
     }
 }
 
@@ -234,10 +228,6 @@
         self.buffer.len()
     }
 
-    fn compute(&self) -> Option<&dyn ArrayCompute> {
-        Some(self)
-    }
-
     fn serde(&self) -> &dyn ArraySerde {
         self
     }
