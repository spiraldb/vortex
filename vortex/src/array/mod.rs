use std::any::Any;
use std::fmt::{Debug, Display, Formatter};

use arrow::array::ArrayRef as ArrowArrayRef;
use linkme::distributed_slice;

use crate::array::bool::{BoolArray, BoolEncoding};
use crate::array::chunked::{ChunkedArray, ChunkedEncoding};
use crate::array::constant::{ConstantArray, ConstantEncoding};
use crate::array::downcast::DowncastArrayBuiltin;
use crate::array::primitive::{PrimitiveArray, PrimitiveEncoding};
use crate::array::sparse::{SparseArray, SparseEncoding};
use crate::array::struct_::{StructArray, StructEncoding};
use crate::array::typed::{TypedArray, TypedEncoding};
use crate::array::varbin::{VarBinArray, VarBinEncoding};
use crate::array::varbinview::{VarBinViewArray, VarBinViewEncoding};
use crate::compress::EncodingCompression;
use crate::compute::ArrayCompute;
use crate::dtype::{DType, Nullability};
use crate::error::{VortexError, VortexResult};
use crate::formatter::{ArrayDisplay, ArrayFormatter};
use crate::serde::{ArraySerde, EncodingSerde};
use crate::stats::Stats;

pub mod bool;
pub mod chunked;
pub mod constant;
pub mod downcast;
pub mod primitive;
pub mod sparse;
pub mod struct_;
pub mod typed;
pub mod varbin;
pub mod varbinview;

pub type ArrowIterator = dyn Iterator<Item = ArrowArrayRef>;
pub type ArrayRef = Box<dyn Array>;

/// An Enc Array is the base object representing all arrays in enc.
///
/// Arrays have a dtype and an encoding. DTypes represent the logical type of the
/// values stored in a vortex array. Encodings represent the physical layout of the
/// array.
///
/// This differs from Apache Arrow where logical and physical are combined in
/// the data type, e.g. LargeString, RunEndEncoded.
pub trait Array:
    ArrayDisplay + ArrayCompute + Debug + Send + Sync + dyn_clone::DynClone + 'static
{
    /// Converts itself to a reference of [`Any`], which enables downcasting to concrete types.
    fn as_any(&self) -> &dyn Any;
    /// Move an owned array to `ArrayRef`
    fn boxed(self) -> ArrayRef;
    /// Convert boxed array into `Box<dyn Any>`
    fn into_any(self: Box<Self>) -> Box<dyn Any>;
    /// Get the length of the array
    fn len(&self) -> usize;
    /// Check whether the array is empty
    fn is_empty(&self) -> bool;
    /// Get the dtype of the array
    fn dtype(&self) -> &DType;
    /// Get statistics for the array
    fn stats(&self) -> Stats;
    /// Produce arrow batches from the encoding
    fn iter_arrow(&self) -> Box<ArrowIterator>;
    /// Limit array to start..stop range
    fn slice(&self, start: usize, stop: usize) -> VortexResult<ArrayRef>;
    /// Encoding kind of the array
    fn encoding(&self) -> &'static dyn Encoding;
    /// Approximate size in bytes of the array. Only takes into account variable size portion of the array
    fn nbytes(&self) -> usize;

    fn serde(&self) -> &dyn ArraySerde;
}

dyn_clone::clone_trait_object!(Array);

pub trait CloneOptionalArray {
    fn clone_optional(&self) -> Option<ArrayRef>;
}

impl CloneOptionalArray for Option<&dyn Array> {
    fn clone_optional(&self) -> Option<ArrayRef> {
        self.map(dyn_clone::clone_box)
    }
}

pub fn check_slice_bounds(array: &dyn Array, start: usize, stop: usize) -> VortexResult<()> {
    if start > array.len() {
        return Err(VortexError::OutOfBounds(start, 0, array.len()));
    }
    if stop > array.len() {
        return Err(VortexError::OutOfBounds(stop, 0, array.len()));
    }
    Ok(())
}

<<<<<<< HEAD
pub fn check_index_bounds(array: &dyn Array, index: usize) -> VortexResult<()> {
    if index >= array.len() {
        return Err(VortexError::OutOfBounds(index, 0, array.len()));
    }
    Ok(())
}

=======
>>>>>>> ce58a4c5
pub fn check_validity_buffer(validity: Option<&dyn Array>) -> VortexResult<()> {
    // TODO(ngates): take a length parameter and check that the length of the validity buffer matches
    if validity
        .map(|v| !matches!(v.dtype(), DType::Bool(Nullability::NonNullable)))
        .unwrap_or(false)
    {
        return Err(VortexError::MismatchedTypes(
            validity.unwrap().dtype().clone(),
            DType::Bool(Nullability::NonNullable),
        ));
    }
    Ok(())
}

impl<'a> AsRef<(dyn Array + 'a)> for dyn Array {
    fn as_ref(&self) -> &(dyn Array + 'a) {
        self
    }
}

#[derive(Clone, Debug, Eq, PartialEq, Hash)]
pub struct EncodingId(&'static str);

impl EncodingId {
    pub const fn new(id: &'static str) -> Self {
        Self(id)
    }

    #[inline]
    pub fn name(&self) -> &str {
        self.0
    }
}

impl Display for EncodingId {
    fn fmt(&self, f: &mut Formatter<'_>) -> std::fmt::Result {
        Display::fmt(self.0, f)
    }
}

pub trait Encoding: Debug + Send + Sync + 'static {
    fn id(&self) -> &EncodingId;

    /// Implementation of the array compression trait
    fn compression(&self) -> Option<&dyn EncodingCompression>;

    /// Array serialization
    fn serde(&self) -> Option<&dyn EncodingSerde>;
}

pub type EncodingRef = &'static dyn Encoding;

#[distributed_slice]
pub static ENCODINGS: [EncodingRef] = [..];

#[derive(Debug, Clone)]
pub enum ArrayKind<'a> {
    Bool(&'a BoolArray),
    Chunked(&'a ChunkedArray),
    Constant(&'a ConstantArray),
    Primitive(&'a PrimitiveArray),
    Sparse(&'a SparseArray),
    Struct(&'a StructArray),
    Typed(&'a TypedArray),
    VarBin(&'a VarBinArray),
    VarBinView(&'a VarBinViewArray),
    Other(&'a dyn Array),
}

impl<'a> From<&'a dyn Array> for ArrayKind<'a> {
    fn from(value: &'a dyn Array) -> Self {
        match *value.encoding().id() {
            BoolEncoding::ID => ArrayKind::Bool(value.as_bool()),
            ChunkedEncoding::ID => ArrayKind::Chunked(value.as_chunked()),
            ConstantEncoding::ID => ArrayKind::Constant(value.as_constant()),
            PrimitiveEncoding::ID => ArrayKind::Primitive(value.as_primitive()),
            SparseEncoding::ID => ArrayKind::Sparse(value.as_sparse()),
            StructEncoding::ID => ArrayKind::Struct(value.as_struct()),
            TypedEncoding::ID => ArrayKind::Typed(value.as_typed()),
            VarBinEncoding::ID => ArrayKind::VarBin(value.as_varbin()),
            VarBinViewEncoding::ID => ArrayKind::VarBinView(value.as_varbinview()),
            _ => ArrayKind::Other(value),
        }
    }
}

impl Display for dyn Array {
    fn fmt(&self, f: &mut Formatter<'_>) -> std::fmt::Result {
        ArrayFormatter::new(f, "".to_string(), self.nbytes()).array(self)
    }
}<|MERGE_RESOLUTION|>--- conflicted
+++ resolved
@@ -95,16 +95,6 @@
     Ok(())
 }
 
-<<<<<<< HEAD
-pub fn check_index_bounds(array: &dyn Array, index: usize) -> VortexResult<()> {
-    if index >= array.len() {
-        return Err(VortexError::OutOfBounds(index, 0, array.len()));
-    }
-    Ok(())
-}
-
-=======
->>>>>>> ce58a4c5
 pub fn check_validity_buffer(validity: Option<&dyn Array>) -> VortexResult<()> {
     // TODO(ngates): take a length parameter and check that the length of the validity buffer matches
     if validity
