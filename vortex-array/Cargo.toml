[package]
name = "vortex-array"
version = { workspace = true }
description = "Vortex in memory columnar data format"
homepage = { workspace = true }
repository = { workspace = true }
authors = { workspace = true }
license = { workspace = true }
keywords = { workspace = true }
include = { workspace = true }
edition = { workspace = true }
rust-version = { workspace = true }

[lib]
name = "vortex"
path = "src/lib.rs"

[lints]
workspace = true

[dependencies]
arrow-array = { workspace = true }
arrow-buffer = { workspace = true }
arrow-schema = { workspace = true }
enum-iterator = { workspace = true }
flatbuffers = { workspace = true }
flexbuffers = { workspace = true }
humansize = { workspace = true }
itertools = { workspace = true }
lazy_static = { workspace = true }
log = { workspace = true }
num-traits = { workspace = true }
num_enum = { workspace = true }
paste = { workspace = true }
rand = { workspace = true }
<<<<<<< HEAD
vortex-dtype = { path = "../vortex-dtype", features = ["flatbuffers", "serde"] }
=======
vortex-buffer = { path = "../vortex-buffer" }
vortex-dtype = { path = "../vortex-dtype", features = ["serde"] }
>>>>>>> 5143c3f1
vortex-error = { path = "../vortex-error", features = ["flexbuffers"] }
vortex-flatbuffers = { path = "../vortex-flatbuffers" }
vortex-scalar = { path = "../vortex-scalar", features = ["flatbuffers", "serde"] }
serde = { workspace = true, features = ["derive"] }

[target.'cfg(target_arch = "wasm32")'.dependencies]
# Enable the JS feature of getrandom (via rand) to supprt wasm32 target
getrandom = { workspace = true, features = ["js"] }

[build-dependencies]
flatc = { workspace = true }
walkdir = { workspace = true }

[dev-dependencies]
criterion = { workspace = true }

[[bench]]
name = "search_sorted"
harness = false

[[bench]]
name = "scalar_subtract"
harness = false<|MERGE_RESOLUTION|>--- conflicted
+++ resolved
@@ -33,12 +33,8 @@
 num_enum = { workspace = true }
 paste = { workspace = true }
 rand = { workspace = true }
-<<<<<<< HEAD
+vortex-buffer = { path = "../vortex-buffer" }
 vortex-dtype = { path = "../vortex-dtype", features = ["flatbuffers", "serde"] }
-=======
-vortex-buffer = { path = "../vortex-buffer" }
-vortex-dtype = { path = "../vortex-dtype", features = ["serde"] }
->>>>>>> 5143c3f1
 vortex-error = { path = "../vortex-error", features = ["flexbuffers"] }
 vortex-flatbuffers = { path = "../vortex-flatbuffers" }
 vortex-scalar = { path = "../vortex-scalar", features = ["flatbuffers", "serde"] }
