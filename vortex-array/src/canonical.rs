--- conflicted
+++ resolved
@@ -16,7 +16,7 @@
 use arrow_schema::{Field, Fields};
 use vortex_datetime_dtype::{is_temporal_ext_type, TemporalMetadata, TimeUnit};
 use vortex_dtype::{DType, NativePType, PType};
-use vortex_error::{vortex_bail, VortexResult};
+use vortex_error::{vortex_bail, vortex_panic, VortexResult};
 
 use crate::array::{
     BoolArray, ExtensionArray, NullArray, PrimitiveArray, StructArray, TemporalArray, VarBinArray,
@@ -212,7 +212,7 @@
     let nulls = struct_array
         .logical_validity()
         .to_null_buffer()
-        .expect("null buffer");
+        .unwrap_or_else(|err| vortex_panic!("Failed to get null buffer from logical validity", err));
 
     Arc::new(ArrowStructArray::new(arrow_fields, field_arrays, nulls))
 }
@@ -454,10 +454,6 @@
 
 #[cfg(test)]
 mod test {
-<<<<<<< HEAD
-    use arrow_array::types::{Int64Type, UInt64Type};
-    use arrow_array::{PrimitiveArray as ArrowPrimitiveArray, StructArray as ArrowStructArray};
-=======
     use std::sync::Arc;
 
     use arrow_array::cast::AsArray;
@@ -467,7 +463,6 @@
     };
     use arrow_buffer::NullBufferBuilder;
     use arrow_schema::{DataType, Field};
->>>>>>> 674a081a
     use vortex_dtype::Nullability;
     use vortex_scalar::Scalar;
 
@@ -583,6 +578,7 @@
                 .into_canonical()
                 .unwrap()
                 .into_arrow()
+                .unwrap()
                 .as_struct()
         );
     }
