use std::sync::Arc;

use arrow_array::types::{
    Float16Type, Float32Type, Float64Type, Int16Type, Int32Type, Int64Type, Int8Type, UInt16Type,
    UInt32Type, UInt64Type, UInt8Type,
};
use arrow_array::{
    ArrayRef, ArrowPrimitiveType, BinaryArray, BooleanArray as ArrowBoolArray, Date32Array,
    Date64Array, LargeBinaryArray, LargeStringArray, NullArray as ArrowNullArray,
    PrimitiveArray as ArrowPrimitiveArray, StringArray, StructArray as ArrowStructArray,
    Time32MillisecondArray, Time32SecondArray, Time64MicrosecondArray, Time64NanosecondArray,
    TimestampMicrosecondArray, TimestampMillisecondArray, TimestampNanosecondArray,
    TimestampSecondArray,
};
use arrow_buffer::ScalarBuffer;
use arrow_schema::{Field, Fields};
use vortex_datetime_dtype::{is_temporal_ext_type, TemporalMetadata, TimeUnit};
use vortex_dtype::{DType, NativePType, PType};
use vortex_error::{vortex_bail, VortexResult};

use crate::array::{
    BoolArray, ExtensionArray, NullArray, PrimitiveArray, StructArray, TemporalArray, VarBinArray,
};
use crate::arrow::wrappers::as_offset_buffer;
use crate::compute::unary::try_cast;
use crate::encoding::ArrayEncoding;
use crate::validity::ArrayValidity;
use crate::variants::StructArrayTrait;
use crate::{Array, ArrayDType, IntoArray, ToArray};

/// The set of canonical array encodings, also the set of encodings that can be transferred to
/// Arrow with zero-copy.
///
/// Note that a canonical form is not recursive, i.e. a StructArray may contain non-canonical
/// child arrays, which may themselves need to be [canonicalized](IntoCanonical).
///
/// # Logical vs. Physical encodings
///
/// Vortex separates logical and physical types, however this creates ambiguity with Arrow, there is
/// no separation. Thus, if you receive an Arrow array, compress it using Vortex, and then
/// decompress it later to pass to a compute kernel, there are multiple suitable Arrow array
/// variants to hold the data.
///
/// To disambiguate, we choose a canonical physical encoding for every Vortex [`DType`], which
/// will correspond to an arrow-rs [`arrow_schema::DataType`].
///
/// # Views support
///
/// Binary and String views are a new, better encoding format for nearly all use-cases. For now,
/// because DataFusion does not include pervasive support for compute over StringView, we opt to use
/// the [`VarBinArray`] as the canonical encoding (which corresponds to the Arrow `BinaryViewArray`).
///
/// We expect to change this soon once DataFusion is able to finish up some initial support, which
/// is tracked in <https://github.com/apache/datafusion/issues/10918>.
#[derive(Debug, Clone)]
pub enum Canonical {
    Null(NullArray),
    Bool(BoolArray),
    Primitive(PrimitiveArray),
    Struct(StructArray),
    VarBin(VarBinArray),
    // TODO(aduffy): switch to useing VarBinView instead of VarBin
    // VarBinView(VarBinViewArray),
    Extension(ExtensionArray),
}

impl Canonical {
    /// Convert a canonical array into its equivalent [ArrayRef](Arrow array).
    ///
    /// Scalar arrays such as Bool and Primitive canonical arrays should convert with
    /// zero copies, while more complex variants such as Struct may require allocations if its child
    /// arrays require decompression.
    pub fn into_arrow(self) -> ArrayRef {
        match self {
            Canonical::Null(a) => null_to_arrow(a),
            Canonical::Bool(a) => bool_to_arrow(a),
            Canonical::Primitive(a) => primitive_to_arrow(a),
            Canonical::Struct(a) => struct_to_arrow(a),
            Canonical::VarBin(a) => varbin_to_arrow(a),
            Canonical::Extension(a) => {
                if !is_temporal_ext_type(a.id()) {
                    panic!("unsupported extension dtype with ID {}", a.id().as_ref())
                }

                temporal_to_arrow(
                    TemporalArray::try_from(&a.into_array())
                        .expect("array must be known temporal array ext type"),
                )
            }
        }
    }
}

// Unwrap canonical type back down to specialized type.
impl Canonical {
    pub fn into_null(self) -> VortexResult<NullArray> {
        match self {
            Canonical::Null(a) => Ok(a),
            _ => vortex_bail!(InvalidArgument: "cannot unwrap NullArray from {:?}", &self),
        }
    }

    pub fn into_bool(self) -> VortexResult<BoolArray> {
        match self {
            Canonical::Bool(a) => Ok(a),
            _ => vortex_bail!(InvalidArgument: "cannot unwrap BoolArray from {:?}", &self),
        }
    }

    pub fn into_primitive(self) -> VortexResult<PrimitiveArray> {
        match self {
            Canonical::Primitive(a) => Ok(a),
            _ => vortex_bail!(InvalidArgument: "cannot unwrap PrimitiveArray from {:?}", &self),
        }
    }

    pub fn into_struct(self) -> VortexResult<StructArray> {
        match self {
            Canonical::Struct(a) => Ok(a),
            _ => vortex_bail!(InvalidArgument: "cannot unwrap StructArray from {:?}", &self),
        }
    }

    pub fn into_varbin(self) -> VortexResult<VarBinArray> {
        match self {
            Canonical::VarBin(a) => Ok(a),
            _ => vortex_bail!(InvalidArgument: "cannot unwrap VarBinArray from {:?}", &self),
        }
    }

    pub fn into_extension(self) -> VortexResult<ExtensionArray> {
        match self {
            Canonical::Extension(a) => Ok(a),
            _ => vortex_bail!(InvalidArgument: "cannot unwrap ExtensionArray from {:?}", &self),
        }
    }
}

fn null_to_arrow(null_array: NullArray) -> ArrayRef {
    Arc::new(ArrowNullArray::new(null_array.len()))
}

fn bool_to_arrow(bool_array: BoolArray) -> ArrayRef {
    Arc::new(ArrowBoolArray::new(
        bool_array.boolean_buffer(),
        bool_array
            .logical_validity()
            .to_null_buffer()
            .expect("null buffer"),
    ))
}

fn primitive_to_arrow(primitive_array: PrimitiveArray) -> ArrayRef {
    fn as_arrow_array_primitive<T: ArrowPrimitiveType>(
        array: &PrimitiveArray,
    ) -> ArrowPrimitiveArray<T> {
        ArrowPrimitiveArray::new(
            ScalarBuffer::<T::Native>::new(array.buffer().clone().into_arrow(), 0, array.len()),
            array
                .logical_validity()
                .to_null_buffer()
                .expect("null buffer"),
        )
    }

    match primitive_array.ptype() {
        PType::U8 => Arc::new(as_arrow_array_primitive::<UInt8Type>(&primitive_array)),
        PType::U16 => Arc::new(as_arrow_array_primitive::<UInt16Type>(&primitive_array)),
        PType::U32 => Arc::new(as_arrow_array_primitive::<UInt32Type>(&primitive_array)),
        PType::U64 => Arc::new(as_arrow_array_primitive::<UInt64Type>(&primitive_array)),
        PType::I8 => Arc::new(as_arrow_array_primitive::<Int8Type>(&primitive_array)),
        PType::I16 => Arc::new(as_arrow_array_primitive::<Int16Type>(&primitive_array)),
        PType::I32 => Arc::new(as_arrow_array_primitive::<Int32Type>(&primitive_array)),
        PType::I64 => Arc::new(as_arrow_array_primitive::<Int64Type>(&primitive_array)),
        PType::F16 => Arc::new(as_arrow_array_primitive::<Float16Type>(&primitive_array)),
        PType::F32 => Arc::new(as_arrow_array_primitive::<Float32Type>(&primitive_array)),
        PType::F64 => Arc::new(as_arrow_array_primitive::<Float64Type>(&primitive_array)),
    }
}

fn struct_to_arrow(struct_array: StructArray) -> ArrayRef {
    let field_arrays: Vec<ArrayRef> = struct_array
        .children()
        .map(|f| {
            let canonical = f.into_canonical().unwrap();
            match canonical {
                // visit nested structs recursively
                Canonical::Struct(a) => struct_to_arrow(a),
                _ => canonical.into_arrow(),
            }
        })
        .collect();

    let arrow_fields: Fields = struct_array
        .names()
        .iter()
        .zip(field_arrays.iter())
        .zip(struct_array.dtypes().iter())
        .map(|((name, arrow_field), vortex_field)| {
            Field::new(
                &**name,
                arrow_field.data_type().clone(),
                vortex_field.is_nullable(),
            )
        })
        .map(Arc::new)
        .collect();

    let nulls = struct_array
        .logical_validity()
        .to_null_buffer()
<<<<<<< HEAD
        .expect("logical validity should be convertable to a null buffer");
=======
        .expect("null buffer");
>>>>>>> 36c33bd4

    Arc::new(ArrowStructArray::new(arrow_fields, field_arrays, nulls))
}

fn varbin_to_arrow(varbin_array: VarBinArray) -> ArrayRef {
    let offsets = varbin_array
        .offsets()
        .into_primitive()
        .expect("flatten_primitive");
    let offsets = match offsets.ptype() {
        PType::I32 | PType::I64 => offsets,
        PType::U64 => offsets.reinterpret_cast(PType::I64),
        PType::U32 => offsets.reinterpret_cast(PType::I32),
        // Unless it's u64, everything else can be converted into an i32.
        _ => try_cast(&offsets.to_array(), PType::I32.into())
            .expect("cast to i32")
            .into_primitive()
            .expect("flatten_primitive"),
    };
    let nulls = varbin_array
        .logical_validity()
        .to_null_buffer()
        .expect("null buffer");

    let data = varbin_array
        .bytes()
        .into_primitive()
        .expect("flatten_primitive");
    assert_eq!(data.ptype(), PType::U8);
    let data = data.buffer();

    // Switch on Arrow DType.
    match varbin_array.dtype() {
        DType::Binary(_) => match offsets.ptype() {
            PType::I32 => Arc::new(unsafe {
                BinaryArray::new_unchecked(
                    as_offset_buffer::<i32>(offsets),
                    data.clone().into_arrow(),
                    nulls,
                )
            }),
            PType::I64 => Arc::new(unsafe {
                LargeBinaryArray::new_unchecked(
                    as_offset_buffer::<i64>(offsets),
                    data.clone().into_arrow(),
                    nulls,
                )
            }),
            _ => panic!("Invalid offsets type"),
        },
        DType::Utf8(_) => match offsets.ptype() {
            PType::I32 => Arc::new(unsafe {
                StringArray::new_unchecked(
                    as_offset_buffer::<i32>(offsets),
                    data.clone().into_arrow(),
                    nulls,
                )
            }),
            PType::I64 => Arc::new(unsafe {
                LargeStringArray::new_unchecked(
                    as_offset_buffer::<i64>(offsets),
                    data.clone().into_arrow(),
                    nulls,
                )
            }),
            _ => panic!("Invalid offsets type"),
        },
        _ => panic!(
            "expected utf8 or binary instead of {}",
            varbin_array.dtype()
        ),
    }
}

fn temporal_to_arrow(temporal_array: TemporalArray) -> ArrayRef {
    macro_rules! extract_temporal_values {
        ($values:expr, $prim:ty) => {{
            let temporal_values = try_cast($values, <$prim as NativePType>::PTYPE.into())
                .expect("values must cast to primitive type")
                .into_primitive()
                .expect("must be primitive array");
            let len = temporal_values.len();
            let nulls = temporal_values
                .logical_validity()
                .to_null_buffer()
                .expect("null buffer");
            let scalars =
                ScalarBuffer::<$prim>::new(temporal_values.into_buffer().into_arrow(), 0, len);

            (scalars, nulls)
        }};
    }

    match temporal_array.temporal_metadata() {
        TemporalMetadata::Date(time_unit) => match time_unit {
            TimeUnit::D => {
                let (scalars, nulls) =
                    extract_temporal_values!(&temporal_array.temporal_values(), i32);
                Arc::new(Date32Array::new(scalars, nulls))
            }
            TimeUnit::Ms => {
                let (scalars, nulls) =
                    extract_temporal_values!(&temporal_array.temporal_values(), i64);
                Arc::new(Date64Array::new(scalars, nulls))
            }
            _ => panic!(
                "Invalid TimeUnit {time_unit} for {}",
                temporal_array.ext_dtype().id()
            ),
        },
        TemporalMetadata::Time(time_unit) => match time_unit {
            TimeUnit::S => {
                let (scalars, nulls) =
                    extract_temporal_values!(&temporal_array.temporal_values(), i32);
                Arc::new(Time32SecondArray::new(scalars, nulls))
            }
            TimeUnit::Ms => {
                let (scalars, nulls) =
                    extract_temporal_values!(&temporal_array.temporal_values(), i32);
                Arc::new(Time32MillisecondArray::new(scalars, nulls))
            }
            TimeUnit::Us => {
                let (scalars, nulls) =
                    extract_temporal_values!(&temporal_array.temporal_values(), i64);
                Arc::new(Time64MicrosecondArray::new(scalars, nulls))
            }
            TimeUnit::Ns => {
                let (scalars, nulls) =
                    extract_temporal_values!(&temporal_array.temporal_values(), i64);
                Arc::new(Time64NanosecondArray::new(scalars, nulls))
            }
            _ => panic!(
                "Invalid TimeUnit {time_unit} for {}",
                temporal_array.ext_dtype().id()
            ),
        },
        TemporalMetadata::Timestamp(time_unit, _) => {
            let (scalars, nulls) = extract_temporal_values!(&temporal_array.temporal_values(), i64);
            match time_unit {
                TimeUnit::Ns => Arc::new(TimestampNanosecondArray::new(scalars, nulls)),
                TimeUnit::Us => Arc::new(TimestampMicrosecondArray::new(scalars, nulls)),
                TimeUnit::Ms => Arc::new(TimestampMillisecondArray::new(scalars, nulls)),
                TimeUnit::S => Arc::new(TimestampSecondArray::new(scalars, nulls)),
                _ => panic!(
                    "Invalid TimeUnit {time_unit} for {}",
                    temporal_array.ext_dtype().id()
                ),
            }
        }
    }
}

/// Support trait for transmuting an array into its [vortex_dtype::DType]'s canonical encoding.
///
/// This conversion ensures that the array's encoding matches one of the builtin canonical
/// encodings, each of which has a corresponding [Canonical] variant.
///
/// # Invariants
///
/// The DType of the array will be unchanged by canonicalization.
pub trait IntoCanonical {
    fn into_canonical(self) -> VortexResult<Canonical>;
}

/// Trait for types that can be converted from an owned type into an owned array variant.
///
/// # Canonicalization
///
/// This trait has a blanket implementation for all types implementing [IntoCanonical].
pub trait IntoArrayVariant {
    fn into_null(self) -> VortexResult<NullArray>;

    fn into_bool(self) -> VortexResult<BoolArray>;

    fn into_primitive(self) -> VortexResult<PrimitiveArray>;

    fn into_struct(self) -> VortexResult<StructArray>;

    fn into_varbin(self) -> VortexResult<VarBinArray>;

    fn into_extension(self) -> VortexResult<ExtensionArray>;
}

impl<T> IntoArrayVariant for T
where
    T: IntoCanonical,
{
    fn into_null(self) -> VortexResult<NullArray> {
        self.into_canonical()?.into_null()
    }

    fn into_bool(self) -> VortexResult<BoolArray> {
        self.into_canonical()?.into_bool()
    }

    fn into_primitive(self) -> VortexResult<PrimitiveArray> {
        self.into_canonical()?.into_primitive()
    }

    fn into_struct(self) -> VortexResult<StructArray> {
        self.into_canonical()?.into_struct()
    }

    fn into_varbin(self) -> VortexResult<VarBinArray> {
        self.into_canonical()?.into_varbin()
    }

    fn into_extension(self) -> VortexResult<ExtensionArray> {
        self.into_canonical()?.into_extension()
    }
}

/// IntoCanonical implementation for Array.
///
/// Canonicalizing an array requires potentially decompressing, so this requires a roundtrip through
/// the array's internal codec.
impl IntoCanonical for Array {
    fn into_canonical(self) -> VortexResult<Canonical> {
        ArrayEncoding::canonicalize(self.encoding(), self)
    }
}

/// This conversion is always "free" and should not touch underlying data. All it does is create an
/// owned pointer to the underlying concrete array type.
///
/// This combined with the above [IntoCanonical] impl for [Array] allows simple two-way conversions
/// between arbitrary Vortex encodings and canonical Arrow-compatible encodings.
impl From<Canonical> for Array {
    fn from(value: Canonical) -> Self {
        match value {
            Canonical::Null(a) => a.into(),
            Canonical::Bool(a) => a.into(),
            Canonical::Primitive(a) => a.into(),
            Canonical::Struct(a) => a.into(),
            Canonical::VarBin(a) => a.into(),
            Canonical::Extension(a) => a.into(),
        }
    }
}

#[cfg(test)]
mod test {
<<<<<<< HEAD
=======
    use std::sync::Arc;

>>>>>>> 36c33bd4
    use arrow_array::cast::AsArray;
    use arrow_array::types::{Int32Type, Int64Type, UInt64Type};
    use arrow_array::{
        Array, PrimitiveArray as ArrowPrimitiveArray, StringArray, StructArray as ArrowStructArray,
    };
<<<<<<< HEAD
    use vortex_dtype::{DType, Nullability};
    use vortex_scalar::Scalar;

    use crate::array::{BoolArray, PrimitiveArray, SparseArray, StructArray, VarBinArray};
=======
    use arrow_buffer::NullBufferBuilder;
    use arrow_schema::{DataType, Field};
    use vortex_dtype::Nullability;
    use vortex_scalar::Scalar;

    use crate::array::{PrimitiveArray, SparseArray, StructArray};
    use crate::arrow::FromArrowArray;
>>>>>>> 36c33bd4
    use crate::validity::Validity;
    use crate::{IntoArray, IntoCanonical};

    #[test]
    fn test_canonicalize_nested_struct() {
        // Create a struct array with multiple internal components.
        let nested_struct_array = StructArray::from_fields(&[
            (
                "a",
                PrimitiveArray::from_vec(vec![1u64], Validity::NonNullable).into_array(),
            ),
            (
                "b",
                StructArray::from_fields(&[(
                    "inner_a",
                    // The nested struct contains a SparseArray representing the primitive array
                    //   [100i64, 100i64, 100i64]
                    // SparseArray is not a canonical type, so converting `into_arrow()` should map
                    // this to the nearest canonical type (PrimitiveArray).
                    SparseArray::try_new(
                        PrimitiveArray::from_vec(vec![0u64; 1], Validity::NonNullable).into_array(),
                        PrimitiveArray::from_vec(vec![100i64], Validity::NonNullable).into_array(),
                        1,
                        Scalar::primitive(0i64, Nullability::NonNullable),
                    )
                    .unwrap()
                    .into_array(),
                )])
                .into_array(),
            ),
        ]);

        let arrow_struct = nested_struct_array
            .into_canonical()
            .unwrap()
            .into_arrow()
            .as_any()
            .downcast_ref::<ArrowStructArray>()
            .cloned()
            .unwrap();

        assert!(arrow_struct
            .column(0)
            .as_any()
            .downcast_ref::<ArrowPrimitiveArray<UInt64Type>>()
            .is_some());

        let inner_struct = arrow_struct
            .column(1)
            .clone()
            .as_any()
            .downcast_ref::<ArrowStructArray>()
            .cloned()
            .unwrap()
            .clone();

        let inner_a = inner_struct
            .column(0)
            .as_any()
            .downcast_ref::<ArrowPrimitiveArray<Int64Type>>();
        assert!(inner_a.is_some());

        assert_eq!(
            inner_a.cloned().unwrap(),
            ArrowPrimitiveArray::from(vec![100i64]),
        );
    }

    #[test]
<<<<<<< HEAD
    fn test_nullable_struct_array() {
        let vortex = StructArray::try_new(
            vec!["age".into(), "name".into()].into(),
            vec![
                PrimitiveArray::from_nullable_vec(vec![
                    Some(25),
                    Some(31),
                    None,
                    Some(57),
                    Some(-42),
                    None,
                ])
                .into_array(),
                VarBinArray::from_iter(
                    vec![
                        Some("Joseph"),
                        None,
                        Some("Angela"),
                        Some("Mikhail"),
                        Some("garbage"),
                        None,
                    ],
                    DType::Utf8(Nullability::Nullable),
                )
                .into_array(),
            ],
            6,
            Validity::Array(
                BoolArray::from(vec![true, true, true, true, false, true]).into_array(),
            ),
        )
        .unwrap();

        let arrow = vortex
            .into_canonical()
            .unwrap()
            .into_arrow()
            .as_any()
            .downcast_ref::<ArrowStructArray>()
            .cloned()
            .unwrap();

        assert!(!arrow.is_null(0));
        assert!(!arrow.is_null(1));
        assert!(!arrow.is_null(2));
        assert!(!arrow.is_null(3));
        assert!(arrow.is_null(4));
        assert!(!arrow.is_null(5));

        assert_eq!(
            arrow.column(0).as_primitive::<Int32Type>(),
            &ArrowPrimitiveArray::from(vec![Some(25), Some(31), None, Some(57), Some(-42), None]),
=======
    fn roundtrip_struct() {
        let mut nulls = NullBufferBuilder::new(6);
        nulls.append_n_non_nulls(4);
        nulls.append_null();
        nulls.append_non_null();
        let names = Arc::new(StringArray::from_iter(vec![
            Some("Joseph"),
            None,
            Some("Angela"),
            Some("Mikhail"),
            None,
            None,
        ]));
        let ages = Arc::new(ArrowPrimitiveArray::<Int32Type>::from(vec![
            Some(25),
            Some(31),
            None,
            Some(57),
            None,
            None,
        ]));

        let arrow_struct = ArrowStructArray::new(
            vec![
                Arc::new(Field::new("name", DataType::Utf8, true)),
                Arc::new(Field::new("age", DataType::Int32, true)),
            ]
            .into(),
            vec![names, ages],
            nulls.finish(),
        );

        let vortex_struct = crate::Array::from_arrow(&arrow_struct, true);

        assert_eq!(
            &arrow_struct,
            vortex_struct
                .into_canonical()
                .unwrap()
                .into_arrow()
                .as_struct()
>>>>>>> 36c33bd4
        );
    }
}<|MERGE_RESOLUTION|>--- conflicted
+++ resolved
@@ -209,11 +209,7 @@
     let nulls = struct_array
         .logical_validity()
         .to_null_buffer()
-<<<<<<< HEAD
-        .expect("logical validity should be convertable to a null buffer");
-=======
         .expect("null buffer");
->>>>>>> 36c33bd4
 
     Arc::new(ArrowStructArray::new(arrow_fields, field_arrays, nulls))
 }
@@ -456,30 +452,20 @@
 
 #[cfg(test)]
 mod test {
-<<<<<<< HEAD
-=======
     use std::sync::Arc;
 
->>>>>>> 36c33bd4
     use arrow_array::cast::AsArray;
     use arrow_array::types::{Int32Type, Int64Type, UInt64Type};
     use arrow_array::{
         Array, PrimitiveArray as ArrowPrimitiveArray, StringArray, StructArray as ArrowStructArray,
     };
-<<<<<<< HEAD
+    use arrow_buffer::NullBufferBuilder;
+    use arrow_schema::{DataType, Field};
     use vortex_dtype::{DType, Nullability};
     use vortex_scalar::Scalar;
 
     use crate::array::{BoolArray, PrimitiveArray, SparseArray, StructArray, VarBinArray};
-=======
-    use arrow_buffer::NullBufferBuilder;
-    use arrow_schema::{DataType, Field};
-    use vortex_dtype::Nullability;
-    use vortex_scalar::Scalar;
-
-    use crate::array::{PrimitiveArray, SparseArray, StructArray};
     use crate::arrow::FromArrowArray;
->>>>>>> 36c33bd4
     use crate::validity::Validity;
     use crate::{IntoArray, IntoCanonical};
 
@@ -549,7 +535,6 @@
     }
 
     #[test]
-<<<<<<< HEAD
     fn test_nullable_struct_array() {
         let vortex = StructArray::try_new(
             vec!["age".into(), "name".into()].into(),
@@ -602,7 +587,9 @@
         assert_eq!(
             arrow.column(0).as_primitive::<Int32Type>(),
             &ArrowPrimitiveArray::from(vec![Some(25), Some(31), None, Some(57), Some(-42), None]),
-=======
+        )
+    }
+
     fn roundtrip_struct() {
         let mut nulls = NullBufferBuilder::new(6);
         nulls.append_n_non_nulls(4);
@@ -644,7 +631,6 @@
                 .unwrap()
                 .into_arrow()
                 .as_struct()
->>>>>>> 36c33bd4
         );
     }
 }