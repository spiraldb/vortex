--- conflicted
+++ resolved
@@ -157,10 +157,6 @@
 
 impl FromArrowArray<&ArrowStructArray> for Array {
     fn from_arrow(value: &ArrowStructArray, nullable: bool) -> Self {
-<<<<<<< HEAD
-        // TODO(ngates): how should we deal with Arrow "logical nulls"?
-=======
->>>>>>> 36c33bd4
         StructArray::try_new(
             value
                 .column_names()
