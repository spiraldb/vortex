use arrow_buffer::ArrowNativeType;
use std::fmt::{Debug, Display, Formatter};
use std::panic::RefUnwindSafe;

use half::f16;
use num_traits::{Num, NumCast};

use crate::dtype::{DType, FloatWidth, IntWidth, Signedness};
use crate::error::{VortexError, VortexResult};
use crate::scalar::{PScalar, Scalar};

#[derive(Debug, Clone, Copy, PartialEq, PartialOrd, Eq, Hash)]
pub enum PType {
    U8,
    U16,
    U32,
    U64,
    I8,
    I16,
    I32,
    I64,
    F16,
    F32,
    F64,
}

pub trait NativePType:
    Send
    + Sync
    + Sized
    + Debug
    + Display
    + PartialEq
    + PartialOrd
    + Default
    + ArrowNativeType
    + RefUnwindSafe
    + Num
    + NumCast
    + Into<Scalar>
    + TryFrom<Scalar, Error = VortexError>
    + Into<PScalar>
{
    const PTYPE: PType;
}

macro_rules! native_ptype {
    ($T:ty, $ptype:tt) => {
        impl NativePType for $T {
            const PTYPE: PType = PType::$ptype;
        }
    };
}

native_ptype!(u8, U8);
native_ptype!(u16, U16);
native_ptype!(u32, U32);
native_ptype!(u64, U64);
native_ptype!(i8, I8);
native_ptype!(i16, I16);
native_ptype!(i32, I32);
native_ptype!(i64, I64);
native_ptype!(f16, F16);
native_ptype!(f32, F32);
native_ptype!(f64, F64);

#[macro_export]
macro_rules! match_each_native_ptype {
    ($self:expr, | $_:tt $enc:ident | $($body:tt)*) => ({
        macro_rules! __with__ {( $_ $enc:ident ) => ( $($body)* )}
        use $crate::ptype::PType;
        use half::f16;
        match $self {
            PType::I8 => __with__! { i8 },
            PType::I16 => __with__! { i16 },
            PType::I32 => __with__! { i32 },
            PType::I64 => __with__! { i64 },
            PType::U8 => __with__! { u8 },
            PType::U16 => __with__! { u16 },
            PType::U32 => __with__! { u32 },
            PType::U64 => __with__! { u64 },
            PType::F16 => __with__! { f16 },
            PType::F32 => __with__! { f32 },
            PType::F64 => __with__! { f64 },
        }
    })
}
pub use match_each_native_ptype;

#[macro_export]
macro_rules! match_each_integer_ptype {
    ($self:expr, | $_:tt $enc:ident | $($body:tt)*) => ({
        macro_rules! __with__ {( $_ $enc:ident ) => ( $($body)* )}
        use $crate::ptype::PType;
        match $self {
            PType::I8 => __with__! { i8 },
            PType::I16 => __with__! { i16 },
            PType::I32 => __with__! { i32 },
            PType::I64 => __with__! { i64 },
            PType::U8 => __with__! { u8 },
            PType::U16 => __with__! { u16 },
            PType::U32 => __with__! { u32 },
            PType::U64 => __with__! { u64 },
            _ => panic!("Unsupported ptype {:?}", $self),
        }
    })
}
pub use match_each_integer_ptype;

<<<<<<< HEAD
#[macro_export]
macro_rules! match_each_signed_integer_ptype {
    ($self:expr, | $_:tt $enc:ident | $($body:tt)*) => ({
        macro_rules! __with__ {( $_ $enc:ident ) => ( $($body)* )}
        use $crate::ptype::PType;
        match $self {
            PType::I8 => __with__! { i8 },
            PType::I16 => __with__! { i16 },
            PType::I32 => __with__! { i32 },
            PType::I64 => __with__! { i64 },
            _ => panic!("Unsupported ptype {:?}", $self),
        }
    })
}
pub use match_each_signed_integer_ptype;

#[macro_export]
macro_rules! match_each_unsigned_integer_ptype {
    ($self:expr, | $_:tt $enc:ident | $($body:tt)*) => ({
        macro_rules! __with__ {( $_ $enc:ident ) => ( $($body)* )}
        use $crate::ptype::PType;
        match $self {
            PType::U8 => __with__! { u8 },
            PType::U16 => __with__! { u16 },
            PType::U32 => __with__! { u32 },
            PType::U64 => __with__! { u64 },
            _ => panic!("Unsupported ptype {:?}", $self),
        }
    })
}
pub use match_each_unsigned_integer_ptype;

=======
>>>>>>> c6674ee4
impl PType {
    pub const fn is_unsigned_int(self) -> bool {
        matches!(self, PType::U8 | PType::U16 | PType::U32 | PType::U64)
    }

    pub const fn is_signed_int(self) -> bool {
        matches!(self, PType::I8 | PType::I16 | PType::I32 | PType::I64)
    }

    pub const fn is_int(self) -> bool {
        self.is_unsigned_int() || self.is_signed_int()
    }

    pub const fn is_float(self) -> bool {
        matches!(self, PType::F16 | PType::F32 | PType::F64)
    }

    pub const fn byte_width(&self) -> usize {
        match_each_native_ptype!(self, |$T| std::mem::size_of::<$T>())
    }

    pub const fn bit_width(&self) -> usize {
        self.byte_width() * 8
    }

    pub fn to_signed(self) -> PType {
        match self {
            PType::U8 => PType::I8,
            PType::U16 => PType::I16,
            PType::U32 => PType::I32,
            PType::U64 => PType::I64,
            _ => self,
        }
    }

    pub fn to_unsigned(self) -> PType {
        match self {
            PType::I8 => PType::U8,
            PType::I16 => PType::U16,
            PType::I32 => PType::U32,
            PType::I64 => PType::U64,
            _ => self,
        }
    }
}

impl Display for PType {
    fn fmt(&self, f: &mut Formatter<'_>) -> std::fmt::Result {
        match self {
            PType::U8 => write!(f, "u8"),
            PType::U16 => write!(f, "u16"),
            PType::U32 => write!(f, "u32"),
            PType::U64 => write!(f, "u64"),
            PType::I8 => write!(f, "i8"),
            PType::I16 => write!(f, "i16"),
            PType::I32 => write!(f, "i32"),
            PType::I64 => write!(f, "i64"),
            PType::F16 => write!(f, "f16"),
            PType::F32 => write!(f, "f32"),
            PType::F64 => write!(f, "f64"),
        }
    }
}

impl TryFrom<&DType> for PType {
    type Error = VortexError;

    fn try_from(value: &DType) -> VortexResult<Self> {
        use Signedness::*;
        match value {
            DType::Int(w, s, _) => match w {
                IntWidth::Unknown => match s {
                    Unknown => Ok(PType::I64),
                    Unsigned => Ok(PType::U64),
                    Signed => Ok(PType::I64),
                },
                IntWidth::_8 => match s {
                    Unknown => Ok(PType::I8),
                    Unsigned => Ok(PType::U8),
                    Signed => Ok(PType::I8),
                },
                IntWidth::_16 => match s {
                    Unknown => Ok(PType::I16),
                    Unsigned => Ok(PType::U16),
                    Signed => Ok(PType::I16),
                },
                IntWidth::_32 => match s {
                    Unknown => Ok(PType::I32),
                    Unsigned => Ok(PType::U32),
                    Signed => Ok(PType::I32),
                },
                IntWidth::_64 => match s {
                    Unknown => Ok(PType::I64),
                    Unsigned => Ok(PType::U64),
                    Signed => Ok(PType::I64),
                },
            },
            DType::Float(f, _) => match f {
                FloatWidth::Unknown => Ok(PType::F64),
                FloatWidth::_16 => Ok(PType::F16),
                FloatWidth::_32 => Ok(PType::F32),
                FloatWidth::_64 => Ok(PType::F64),
            },
            _ => Err(VortexError::InvalidArgument(
                format!("Cannot convert DType {} into PType", value.clone()).into(),
            )),
        }
    }
}<|MERGE_RESOLUTION|>--- conflicted
+++ resolved
@@ -107,7 +107,6 @@
 }
 pub use match_each_integer_ptype;
 
-<<<<<<< HEAD
 #[macro_export]
 macro_rules! match_each_signed_integer_ptype {
     ($self:expr, | $_:tt $enc:ident | $($body:tt)*) => ({
@@ -124,24 +123,6 @@
 }
 pub use match_each_signed_integer_ptype;
 
-#[macro_export]
-macro_rules! match_each_unsigned_integer_ptype {
-    ($self:expr, | $_:tt $enc:ident | $($body:tt)*) => ({
-        macro_rules! __with__ {( $_ $enc:ident ) => ( $($body)* )}
-        use $crate::ptype::PType;
-        match $self {
-            PType::U8 => __with__! { u8 },
-            PType::U16 => __with__! { u16 },
-            PType::U32 => __with__! { u32 },
-            PType::U64 => __with__! { u64 },
-            _ => panic!("Unsupported ptype {:?}", $self),
-        }
-    })
-}
-pub use match_each_unsigned_integer_ptype;
-
-=======
->>>>>>> c6674ee4
 impl PType {
     pub const fn is_unsigned_int(self) -> bool {
         matches!(self, PType::U8 | PType::U16 | PType::U32 | PType::U64)
