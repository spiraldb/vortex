//! This module defines array traits for each Vortex DType.
//!
//! When callers only want to make assumptions about the DType, and not about any specific
//! encoding, they can use these traits to write encoding-agnostic code.

<<<<<<< HEAD
use vortex_dtype::{DType, ExtDType, FieldNames};
=======
use vortex_dtype::{DType, FieldNames};
use vortex_error::VortexExpect as _;
>>>>>>> 2c3da0cd

use crate::iter::{AccessorRef, VectorizedArrayIter};
use crate::{Array, ArrayTrait};

pub trait ArrayVariants {
    fn as_null_array(&self) -> Option<&dyn NullArrayTrait> {
        None
    }

    fn as_null_array_unchecked(&self) -> &dyn NullArrayTrait {
        self.as_null_array().vortex_expect("Expected NullArray")
    }

    fn as_bool_array(&self) -> Option<&dyn BoolArrayTrait> {
        None
    }

    fn as_bool_array_unchecked(&self) -> &dyn BoolArrayTrait {
        self.as_bool_array().vortex_expect("Expected BoolArray")
    }

    fn as_primitive_array(&self) -> Option<&dyn PrimitiveArrayTrait> {
        None
    }

    fn as_primitive_array_unchecked(&self) -> &dyn PrimitiveArrayTrait {
        self.as_primitive_array()
            .vortex_expect("Expected PrimitiveArray")
    }

    fn as_utf8_array(&self) -> Option<&dyn Utf8ArrayTrait> {
        None
    }

    fn as_utf8_array_unchecked(&self) -> &dyn Utf8ArrayTrait {
        self.as_utf8_array().vortex_expect("Expected Utf8Array")
    }

    fn as_binary_array(&self) -> Option<&dyn BinaryArrayTrait> {
        None
    }

    fn as_binary_array_unchecked(&self) -> &dyn BinaryArrayTrait {
        self.as_binary_array().vortex_expect("Expected BinaryArray")
    }

    fn as_struct_array(&self) -> Option<&dyn StructArrayTrait> {
        None
    }

    fn as_struct_array_unchecked(&self) -> &dyn StructArrayTrait {
        self.as_struct_array().vortex_expect("Expected StructArray")
    }

    fn as_list_array(&self) -> Option<&dyn ListArrayTrait> {
        None
    }

    fn as_list_array_unchecked(&self) -> &dyn ListArrayTrait {
        self.as_list_array().vortex_expect("Expected ListArray")
    }

    fn as_extension_array(&self) -> Option<&dyn ExtensionArrayTrait> {
        None
    }

    fn as_extension_array_unchecked(&self) -> &dyn ExtensionArrayTrait {
        self.as_extension_array()
            .vortex_expect("Expected ExtensionArray")
    }
}

pub trait NullArrayTrait: ArrayTrait {}

pub trait BoolArrayTrait: ArrayTrait {
    fn true_count(&self) -> usize {
        self.statistics()
            .compute_true_count()
            .unwrap_or_else(|| self.maybe_null_indices_iter().count())
    }

    // An iterator over the sorted indices of set values in the underlying boolean array
    // good to array with low number of set values.
    fn maybe_null_indices_iter<'a>(&'a self) -> Box<dyn Iterator<Item = usize> + 'a>;

    // An iterator over the sorted disjoint contiguous range set values in the underlying boolean
    // array good for arrays with only long runs of set values.
    fn maybe_null_slices_iter<'a>(&'a self) -> Box<dyn Iterator<Item = (usize, usize)> + 'a>;

    // Other possible iterators include:
    //  - True(usize) | False(usize) | Mixed(BooleanBuffer) where True/False are long runs of either
    //                                                            true or false values and mixed
    //                                                            is everything else
    //  - T|F + [(usize, BooleanBuffer)] where usize represents an offset into the original array
    //                                         and the buffer is a slice of that array, omitted slices
    //                                         could be either true or false signified by the initial
    //                                         value returned.
}

pub trait PrimitiveArrayTrait: ArrayTrait {
    fn u8_accessor(&self) -> Option<AccessorRef<u8>> {
        None
    }

    fn u16_accessor(&self) -> Option<AccessorRef<u16>> {
        None
    }

    fn u32_accessor(&self) -> Option<AccessorRef<u32>> {
        None
    }

    fn u64_accessor(&self) -> Option<AccessorRef<u64>> {
        None
    }

    fn i8_accessor(&self) -> Option<AccessorRef<i8>> {
        None
    }

    fn i16_accessor(&self) -> Option<AccessorRef<i16>> {
        None
    }

    fn i32_accessor(&self) -> Option<AccessorRef<i32>> {
        None
    }

    fn i64_accessor(&self) -> Option<AccessorRef<i64>> {
        None
    }

    fn f16_accessor(&self) -> Option<AccessorRef<vortex_dtype::half::f16>> {
        None
    }

    fn f32_accessor(&self) -> Option<AccessorRef<f32>> {
        None
    }

    fn f64_accessor(&self) -> Option<AccessorRef<f64>> {
        None
    }

    fn u8_iter(&self) -> Option<VectorizedArrayIter<u8>> {
        self.u8_accessor().map(VectorizedArrayIter::new)
    }

    fn u16_iter(&self) -> Option<VectorizedArrayIter<u16>> {
        self.u16_accessor().map(VectorizedArrayIter::new)
    }

    fn u32_iter(&self) -> Option<VectorizedArrayIter<u32>> {
        self.u32_accessor().map(VectorizedArrayIter::new)
    }

    fn u64_iter(&self) -> Option<VectorizedArrayIter<u64>> {
        self.u64_accessor().map(VectorizedArrayIter::new)
    }

    fn i8_iter(&self) -> Option<VectorizedArrayIter<i8>> {
        self.i8_accessor().map(VectorizedArrayIter::new)
    }

    fn i16_iter(&self) -> Option<VectorizedArrayIter<i16>> {
        self.i16_accessor().map(VectorizedArrayIter::new)
    }

    fn i32_iter(&self) -> Option<VectorizedArrayIter<i32>> {
        self.i32_accessor().map(VectorizedArrayIter::new)
    }

    fn i64_iter(&self) -> Option<VectorizedArrayIter<i64>> {
        self.i64_accessor().map(VectorizedArrayIter::new)
    }

    fn f16_iter(&self) -> Option<VectorizedArrayIter<vortex_dtype::half::f16>> {
        self.f16_accessor().map(VectorizedArrayIter::new)
    }

    fn f32_iter(&self) -> Option<VectorizedArrayIter<f32>> {
        self.f32_accessor().map(VectorizedArrayIter::new)
    }

    fn f64_iter(&self) -> Option<VectorizedArrayIter<f64>> {
        self.f64_accessor().map(VectorizedArrayIter::new)
    }
}

pub trait Utf8ArrayTrait: ArrayTrait {}

pub trait BinaryArrayTrait: ArrayTrait {}

pub trait StructArrayTrait: ArrayTrait {
    fn names(&self) -> &FieldNames {
        let DType::Struct(st, _) = self.dtype() else {
            unreachable!()
        };
        st.names()
    }

    fn dtypes(&self) -> &[DType] {
        let DType::Struct(st, _) = self.dtype() else {
            unreachable!()
        };
        st.dtypes()
    }

    fn nfields(&self) -> usize {
        self.names().len()
    }

    fn field(&self, idx: usize) -> Option<Array>;

    fn field_by_name(&self, name: &str) -> Option<Array> {
        let field_idx = self
            .names()
            .iter()
            .position(|field_name| field_name.as_ref() == name);

        field_idx.and_then(|field_idx| self.field(field_idx))
    }
}

pub trait ListArrayTrait: ArrayTrait {}

pub trait ExtensionArrayTrait: ArrayTrait {
    fn ext_dtype(&self) -> &ExtDType {
        let DType::Extension(ext_dtype, _nullability) = self.dtype() else {
            panic!("Expected ExtDType")
        };
        ext_dtype
    }

    fn storage_array(&self) -> Array;
}<|MERGE_RESOLUTION|>--- conflicted
+++ resolved
@@ -3,12 +3,8 @@
 //! When callers only want to make assumptions about the DType, and not about any specific
 //! encoding, they can use these traits to write encoding-agnostic code.
 
-<<<<<<< HEAD
 use vortex_dtype::{DType, ExtDType, FieldNames};
-=======
-use vortex_dtype::{DType, FieldNames};
-use vortex_error::VortexExpect as _;
->>>>>>> 2c3da0cd
+use vortex_error::{vortex_panic, VortexExpect as _};
 
 use crate::iter::{AccessorRef, VectorizedArrayIter};
 use crate::{Array, ArrayTrait};
@@ -238,7 +234,7 @@
 pub trait ExtensionArrayTrait: ArrayTrait {
     fn ext_dtype(&self) -> &ExtDType {
         let DType::Extension(ext_dtype, _nullability) = self.dtype() else {
-            panic!("Expected ExtDType")
+            vortex_panic!("Expected ExtDType")
         };
         ext_dtype
     }
