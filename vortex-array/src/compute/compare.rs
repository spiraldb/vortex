--- conflicted
+++ resolved
@@ -90,19 +90,13 @@
         vortex_bail!("Compare operations only support arrays of the same type");
     }
 
-<<<<<<< HEAD
-    if let Some(selection) = left.with_dyn(|lhs| lhs.compare(right, operator)) {
-=======
     if left.statistics().compute_is_constant().unwrap_or_default() {
         let scalar = scalar_at(left, 0)?;
         let left_const = ConstantArray::new(scalar, left.len()).into_array();
         return compare(right, &left_const, operator.swap());
     }
 
-    if let Some(selection) =
-        left.with_dyn(|lhs| lhs.compare().map(|lhs| lhs.compare(right, operator)))
-    {
->>>>>>> 43560490
+    if let Some(selection) = left.with_dyn(|lhs| lhs.compare(right, operator)) {
         return selection;
     }
 
