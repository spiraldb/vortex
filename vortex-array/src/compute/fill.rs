use vortex_error::{vortex_err, VortexResult};

use crate::array::{Array, ArrayRef, WithArrayCompute};

pub trait FillForwardFn {
    fn fill_forward(&self) -> VortexResult<ArrayRef>;
}

pub fn fill_forward(array: &dyn Array) -> VortexResult<ArrayRef> {
    if !array.dtype().is_nullable() {
        return Ok(array.to_array());
    }

<<<<<<< HEAD
    array.with_compute(|c| {
        c.fill_forward()
            .map(|t| t.fill_forward())
            .unwrap_or_else(|| {
                Err(VortexError::NotImplemented(
                    "fill_forward",
                    array.encoding().id().name(),
                ))
            })
    })
=======
    array
        .fill_forward()
        .map(|t| t.fill_forward())
        .unwrap_or_else(|| {
            Err(vortex_err!(
                NotImplemented: "fill_forward",
                array.encoding().id().name()
            ))
        })
>>>>>>> b7d1eed5
}<|MERGE_RESOLUTION|>--- conflicted
+++ resolved
@@ -11,26 +11,14 @@
         return Ok(array.to_array());
     }
 
-<<<<<<< HEAD
     array.with_compute(|c| {
         c.fill_forward()
             .map(|t| t.fill_forward())
             .unwrap_or_else(|| {
-                Err(VortexError::NotImplemented(
-                    "fill_forward",
-                    array.encoding().id().name(),
+                Err(vortex_err!(
+                    NotImplemented: "fill_forward",
+                    array.encoding().id().name()
                 ))
             })
     })
-=======
-    array
-        .fill_forward()
-        .map(|t| t.fill_forward())
-        .unwrap_or_else(|| {
-            Err(vortex_err!(
-                NotImplemented: "fill_forward",
-                array.encoding().id().name()
-            ))
-        })
->>>>>>> b7d1eed5
 }