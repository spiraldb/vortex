use log::info;

use vortex_error::{vortex_err, VortexResult};

use crate::array::{Array, ArrayRef, WithArrayCompute};
use crate::compute::flatten::flatten;

pub trait TakeFn {
    fn take(&self, indices: &dyn Array) -> VortexResult<ArrayRef>;
}

pub fn take(array: &dyn Array, indices: &dyn Array) -> VortexResult<ArrayRef> {
    array.with_compute(|c| {
        if let Some(take) = c.take() {
            return take.take(indices);
        }

<<<<<<< HEAD
        // Otherwise, flatten and try again.
        info!("TakeFn not implemented for {}, flattening", array);
        flatten(array)?.into_array().with_compute(|c| {
            c.take().map(|t| t.take(indices)).unwrap_or_else(|| {
                Err(VortexError::NotImplemented(
                    "take",
                    array.encoding().id().name(),
                ))
            })
        })
    })
=======
    // Otherwise, flatten and try again.
    info!("TakeFn not implemented for {}, flattening", array);
    flatten(array)?
        .into_array()
        .take()
        .map(|t| t.take(indices))
        .unwrap_or_else(|| Err(vortex_err!(NotImplemented: "take", array.encoding().id().name())))
>>>>>>> b7d1eed5
}<|MERGE_RESOLUTION|>--- conflicted
+++ resolved
@@ -15,25 +15,12 @@
             return take.take(indices);
         }
 
-<<<<<<< HEAD
         // Otherwise, flatten and try again.
         info!("TakeFn not implemented for {}, flattening", array);
         flatten(array)?.into_array().with_compute(|c| {
             c.take().map(|t| t.take(indices)).unwrap_or_else(|| {
-                Err(VortexError::NotImplemented(
-                    "take",
-                    array.encoding().id().name(),
-                ))
+                Err(vortex_err!(NotImplemented: "take", array.encoding().id().name()))
             })
         })
     })
-=======
-    // Otherwise, flatten and try again.
-    info!("TakeFn not implemented for {}, flattening", array);
-    flatten(array)?
-        .into_array()
-        .take()
-        .map(|t| t.take(indices))
-        .unwrap_or_else(|| Err(vortex_err!(NotImplemented: "take", array.encoding().id().name())))
->>>>>>> b7d1eed5
 }