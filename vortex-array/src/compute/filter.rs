use arrow_array::cast::AsArray;
<<<<<<< HEAD
// use vortex_dtype::{DType, Nullability};
use vortex_error::VortexResult;
=======
use vortex_dtype::{DType, Nullability};
use vortex_error::{vortex_bail, VortexResult};
>>>>>>> 06bf9363

use crate::arrow::FromArrowArray;
use crate::{Array, ArrayDType, IntoCanonical};

pub trait FilterFn {
    /// Filter an array by the provided predicate.
    fn filter(&self, predicate: &Array) -> VortexResult<Array>;
}

/// Return a new array by applying a boolean predicate to select items from a base Array.
///
/// # Performance
///
/// This function attempts to amortize the cost of copying
///
/// # Panics
///
/// The `predicate` must receive an Array with type non-nullable bool, and will panic if this is
/// not the case.
pub fn filter(array: &Array, predicate: &Array) -> VortexResult<Array> {
<<<<<<< HEAD
    // assert_eq!(
    //     predicate.dtype(),
    //     &DType::Bool(Nullability::NonNullable),
    //     "predicate must be non-nullable bool"
    // );
    assert_eq!(
        predicate.len(),
        array.len(),
        "predicate.len() must equal array.len()"
    );
=======
    if predicate.dtype() != &DType::Bool(Nullability::NonNullable) {
        vortex_bail!(
            "predicate must be non-nullable bool, has dtype {}",
            predicate.dtype()
        );
    }
    if predicate.len() != array.len() {
        vortex_bail!(
            "predicate.len() is {}, does not equal array.len() of {}",
            predicate.len(),
            array.len()
        );
    }
>>>>>>> 06bf9363

    array.with_dyn(|a| {
        if let Some(filter_fn) = a.filter() {
            filter_fn.filter(predicate)
        } else {
            // Fallback: implement using Arrow kernels.
            let array_ref = array.clone().into_canonical()?.into_arrow();
            let predicate_ref = predicate.clone().into_canonical()?.into_arrow();
            let filtered =
                arrow_select::filter::filter(array_ref.as_ref(), predicate_ref.as_boolean())?;

            Ok(Array::from_arrow(filtered, array.dtype().is_nullable()))
        }
    })
}

#[cfg(test)]
mod test {
    use crate::array::{BoolArray, PrimitiveArray};
    use crate::compute::filter::filter;
    use crate::validity::Validity;
    use crate::{IntoArray, IntoCanonical};

    #[test]
    fn test_filter() {
        let items =
            PrimitiveArray::from_nullable_vec(vec![Some(0i32), None, Some(1i32), None, Some(2i32)])
                .into_array();
        let predicate =
            BoolArray::from_vec(vec![true, false, true, false, true], Validity::NonNullable)
                .into_array();

        let filtered = filter(&items, &predicate).unwrap();
        assert_eq!(
            filtered
                .into_canonical()
                .unwrap()
                .into_primitive()
                .unwrap()
                .into_maybe_null_slice::<i32>(),
            vec![0i32, 1i32, 2i32]
        );
    }
}<|MERGE_RESOLUTION|>--- conflicted
+++ resolved
@@ -1,11 +1,6 @@
 use arrow_array::cast::AsArray;
-<<<<<<< HEAD
-// use vortex_dtype::{DType, Nullability};
-use vortex_error::VortexResult;
-=======
 use vortex_dtype::{DType, Nullability};
 use vortex_error::{vortex_bail, VortexResult};
->>>>>>> 06bf9363
 
 use crate::arrow::FromArrowArray;
 use crate::{Array, ArrayDType, IntoCanonical};
@@ -26,18 +21,6 @@
 /// The `predicate` must receive an Array with type non-nullable bool, and will panic if this is
 /// not the case.
 pub fn filter(array: &Array, predicate: &Array) -> VortexResult<Array> {
-<<<<<<< HEAD
-    // assert_eq!(
-    //     predicate.dtype(),
-    //     &DType::Bool(Nullability::NonNullable),
-    //     "predicate must be non-nullable bool"
-    // );
-    assert_eq!(
-        predicate.len(),
-        array.len(),
-        "predicate.len() must equal array.len()"
-    );
-=======
     if predicate.dtype() != &DType::Bool(Nullability::NonNullable) {
         vortex_bail!(
             "predicate must be non-nullable bool, has dtype {}",
@@ -51,7 +34,6 @@
             array.len()
         );
     }
->>>>>>> 06bf9363
 
     array.with_dyn(|a| {
         if let Some(filter_fn) = a.filter() {
