use arrow_buffer::{BooleanBuffer, BooleanBufferBuilder, NullBuffer};
use serde::{Deserialize, Serialize};
use vortex_dtype::{DType, Nullability};
use vortex_error::{vortex_bail, VortexResult};

use crate::array::BoolArray;
use crate::compute::unary::scalar_at_unchecked;
use crate::compute::{filter, slice, take};
use crate::stats::ArrayStatistics;
use crate::{Array, IntoArray, IntoArrayVariant};

pub trait ArrayValidity {
    fn is_valid(&self, index: usize) -> bool;
    fn logical_validity(&self) -> LogicalValidity;
}

#[derive(Clone, Debug, Serialize, Deserialize)]
pub enum ValidityMetadata {
    NonNullable,
    AllValid,
    AllInvalid,
    Array,
}

impl ValidityMetadata {
    pub fn to_validity(&self, array: Option<Array>) -> Validity {
        match self {
            Self::NonNullable => Validity::NonNullable,
            Self::AllValid => Validity::AllValid,
            Self::AllInvalid => Validity::AllInvalid,
            Self::Array => match array {
                None => panic!("Missing validity array"),
                Some(a) => Validity::Array(a),
            },
        }
    }
}

#[derive(Clone, Debug)]
pub enum Validity {
    NonNullable,
    AllValid,
    AllInvalid,
    Array(Array),
}

impl Validity {
    pub const DTYPE: DType = DType::Bool(Nullability::NonNullable);

    pub fn into_array(self) -> Option<Array> {
        match self {
            Self::Array(a) => Some(a),
            _ => None,
        }
    }

    pub fn to_metadata(&self, length: usize) -> VortexResult<ValidityMetadata> {
        match self {
            Self::NonNullable => Ok(ValidityMetadata::NonNullable),
            Self::AllValid => Ok(ValidityMetadata::AllValid),
            Self::AllInvalid => Ok(ValidityMetadata::AllInvalid),
            Self::Array(a) => {
                // We force the caller to validate the length here.
                let validity_len = a.len();
                if validity_len != length {
                    vortex_bail!(
                        "Validity array length {} doesn't match array length {}",
                        validity_len,
                        length
                    )
                }
                Ok(ValidityMetadata::Array)
            }
        }
    }

    pub fn array(&self) -> Option<&Array> {
        match self {
            Self::Array(a) => Some(a),
            _ => None,
        }
    }

    pub fn nullability(&self) -> Nullability {
        match self {
            Self::NonNullable => Nullability::NonNullable,
            _ => Nullability::Nullable,
        }
    }

    pub fn is_valid(&self, index: usize) -> bool {
        match self {
            Self::NonNullable | Self::AllValid => true,
            Self::AllInvalid => false,
<<<<<<< HEAD
            Self::Array(a) => scalar_at(a, index)
                .and_then(|s| bool::try_from(&s))
                .unwrap_or_else(|err| {
                    panic!(
                        "Failed to get bool from Validity Array at index {}: {err}",
                        index
                    )
                }),
=======
            Self::Array(a) => bool::try_from(&scalar_at_unchecked(a, index)).unwrap(),
>>>>>>> 4038a406
        }
    }

    pub fn slice(&self, start: usize, stop: usize) -> VortexResult<Self> {
        match self {
            Self::Array(a) => Ok(Self::Array(slice(a, start, stop)?)),
            _ => Ok(self.clone()),
        }
    }

    pub fn take(&self, indices: &Array) -> VortexResult<Self> {
        match self {
            Self::NonNullable => Ok(Self::NonNullable),
            Self::AllValid => Ok(Self::AllValid),
            Self::AllInvalid => Ok(Self::AllInvalid),
            Self::Array(a) => Ok(Self::Array(take(a, indices)?)),
        }
    }

    pub fn to_logical(&self, length: usize) -> LogicalValidity {
        match self {
            Self::NonNullable => LogicalValidity::AllValid(length),
            Self::AllValid => LogicalValidity::AllValid(length),
            Self::AllInvalid => LogicalValidity::AllInvalid(length),
            Self::Array(a) => {
                // Logical validity should map into AllValid/AllInvalid where possible.
                if a.statistics().compute_min::<bool>().unwrap_or(false) {
                    LogicalValidity::AllValid(length)
                } else if a
                    .statistics()
                    .compute_max::<bool>()
                    .map(|m| !m)
                    .unwrap_or(false)
                {
                    LogicalValidity::AllInvalid(length)
                } else {
                    LogicalValidity::Array(a.clone())
                }
            }
        }
    }
}

impl PartialEq for Validity {
    fn eq(&self, other: &Self) -> bool {
        match (self, other) {
            (Self::NonNullable, Self::NonNullable) => true,
            (Self::AllValid, Self::AllValid) => true,
            (Self::AllInvalid, Self::AllInvalid) => true,
            (Self::Array(a), Self::Array(b)) => {
                a.clone()
                    .into_bool()
                    .unwrap_or_else(|err| {
                        panic!("Failed to get Validity Array as BoolArray: {err}")
                    })
                    .boolean_buffer()
                    == b.clone()
                        .into_bool()
                        .unwrap_or_else(|err| {
                            panic!("Failed to get Validity Array as BoolArray: {err}")
                        })
                        .boolean_buffer()
            }
            _ => false,
        }
    }
}

impl From<Vec<bool>> for Validity {
    fn from(bools: Vec<bool>) -> Self {
        if bools.iter().all(|b| *b) {
            Self::AllValid
        } else if !bools.iter().any(|b| *b) {
            Self::AllInvalid
        } else {
            Self::Array(BoolArray::from(bools).into_array())
        }
    }
}

impl From<BooleanBuffer> for Validity {
    fn from(value: BooleanBuffer) -> Self {
        if value.count_set_bits() == value.len() {
            Self::AllValid
        } else if value.count_set_bits() == 0 {
            Self::AllInvalid
        } else {
            Self::Array(BoolArray::from(value).into_array())
        }
    }
}

impl From<NullBuffer> for Validity {
    fn from(value: NullBuffer) -> Self {
        value.into_inner().into()
    }
}

impl FromIterator<LogicalValidity> for Validity {
    fn from_iter<T: IntoIterator<Item = LogicalValidity>>(iter: T) -> Self {
        let validities: Vec<LogicalValidity> = iter.into_iter().collect();

        // If they're all valid, then return a single validity.
        if validities.iter().all(|v| v.all_valid()) {
            return Self::AllValid;
        }
        // If they're all invalid, then return a single invalidity.
        if validities.iter().all(|v| v.all_invalid()) {
            return Self::AllInvalid;
        }

        // Else, construct the boolean buffer
        let mut buffer = BooleanBufferBuilder::new(validities.iter().map(|v| v.len()).sum());
        for validity in validities {
<<<<<<< HEAD
            let present = match validity {
                LogicalValidity::AllValid(count) => BooleanBuffer::new_set(count),
                LogicalValidity::AllInvalid(count) => BooleanBuffer::new_unset(count),
                LogicalValidity::Array(array) => array
                    .into_bool()
                    .unwrap_or_else(|err| {
                        panic!("Failed to get Validity Array as BoolArray: {err}")
                    })
                    .boolean_buffer(),
=======
            match validity {
                LogicalValidity::AllValid(count) => buffer.append_n(count, true),
                LogicalValidity::AllInvalid(count) => buffer.append_n(count, false),
                LogicalValidity::Array(array) => {
                    let array_buffer = array
                        .into_bool()
                        .expect("validity must flatten to BoolArray")
                        .boolean_buffer();
                    buffer.append_buffer(&array_buffer);
                }
>>>>>>> 4038a406
            };
        }
<<<<<<< HEAD
        let bool_array =
            BoolArray::try_new(buffer.finish(), Validity::NonNullable).unwrap_or_else(|err| {
                panic!("BoolArray::try_new from BooleanBuffer should always succeed: {err}")
            });
=======
        let bool_array = BoolArray::from(buffer.finish());
>>>>>>> 4038a406
        Self::Array(bool_array.into_array())
    }
}

impl<'a, E> FromIterator<&'a Option<E>> for Validity {
    fn from_iter<T: IntoIterator<Item = &'a Option<E>>>(iter: T) -> Self {
        let bools: Vec<bool> = iter.into_iter().map(|option| option.is_some()).collect();
        Self::from(bools)
    }
}

#[derive(Clone, Debug)]
pub enum LogicalValidity {
    AllValid(usize),
    AllInvalid(usize),
    Array(Array),
}

impl LogicalValidity {
    pub fn to_null_buffer(&self) -> VortexResult<Option<NullBuffer>> {
        match self {
            Self::AllValid(_) => Ok(None),
            Self::AllInvalid(l) => Ok(Some(NullBuffer::new_null(*l))),
            Self::Array(a) => Ok(Some(NullBuffer::new(
                a.clone().into_bool()?.boolean_buffer(),
            ))),
        }
    }

    pub fn all_valid(&self) -> bool {
        matches!(self, Self::AllValid(_))
    }

    pub fn all_invalid(&self) -> bool {
        matches!(self, Self::AllInvalid(_))
    }

    pub fn len(&self) -> usize {
        match self {
            Self::AllValid(n) => *n,
            Self::AllInvalid(n) => *n,
            Self::Array(a) => a.len(),
        }
    }

    pub fn is_empty(&self) -> bool {
        match self {
            Self::AllValid(n) => *n == 0,
            Self::AllInvalid(n) => *n == 0,
            Self::Array(a) => a.is_empty(),
        }
    }

    pub fn into_validity(self) -> Validity {
        match self {
            Self::AllValid(_) => Validity::AllValid,
            Self::AllInvalid(_) => Validity::AllInvalid,
            Self::Array(a) => Validity::Array(a),
        }
    }
}

impl IntoArray for LogicalValidity {
    fn into_array(self) -> Array {
        match self {
            Self::AllValid(len) => BoolArray::from(vec![true; len]).into_array(),
            Self::AllInvalid(len) => BoolArray::from(vec![false; len]).into_array(),
            Self::Array(a) => a,
        }
    }
}

pub fn filter_validity(validity: Validity, predicate: &Array) -> VortexResult<Validity> {
    match validity {
        v @ (Validity::NonNullable | Validity::AllValid | Validity::AllInvalid) => Ok(v),
        Validity::Array(arr) => Ok(Validity::Array(filter(&arr, predicate)?)),
    }
}<|MERGE_RESOLUTION|>--- conflicted
+++ resolved
@@ -92,18 +92,12 @@
         match self {
             Self::NonNullable | Self::AllValid => true,
             Self::AllInvalid => false,
-<<<<<<< HEAD
-            Self::Array(a) => scalar_at(a, index)
-                .and_then(|s| bool::try_from(&s))
-                .unwrap_or_else(|err| {
-                    panic!(
-                        "Failed to get bool from Validity Array at index {}: {err}",
-                        index
-                    )
-                }),
-=======
-            Self::Array(a) => bool::try_from(&scalar_at_unchecked(a, index)).unwrap(),
->>>>>>> 4038a406
+            Self::Array(a) => bool::try_from(&scalar_at_unchecked(a, index)).unwrap_or_else(|err| {
+                panic!(
+                    "Failed to get bool from Validity Array at index {}: {err}",
+                    index
+                )
+            }),
         }
     }
 
@@ -218,38 +212,21 @@
         // Else, construct the boolean buffer
         let mut buffer = BooleanBufferBuilder::new(validities.iter().map(|v| v.len()).sum());
         for validity in validities {
-<<<<<<< HEAD
-            let present = match validity {
-                LogicalValidity::AllValid(count) => BooleanBuffer::new_set(count),
-                LogicalValidity::AllInvalid(count) => BooleanBuffer::new_unset(count),
-                LogicalValidity::Array(array) => array
-                    .into_bool()
-                    .unwrap_or_else(|err| {
-                        panic!("Failed to get Validity Array as BoolArray: {err}")
-                    })
-                    .boolean_buffer(),
-=======
             match validity {
                 LogicalValidity::AllValid(count) => buffer.append_n(count, true),
                 LogicalValidity::AllInvalid(count) => buffer.append_n(count, false),
                 LogicalValidity::Array(array) => {
                     let array_buffer = array
                         .into_bool()
-                        .expect("validity must flatten to BoolArray")
+                        .unwrap_or_else(|err| {
+                            panic!("Failed to get Validity Array as BoolArray: {err}")
+                        })
                         .boolean_buffer();
                     buffer.append_buffer(&array_buffer);
                 }
->>>>>>> 4038a406
             };
         }
-<<<<<<< HEAD
-        let bool_array =
-            BoolArray::try_new(buffer.finish(), Validity::NonNullable).unwrap_or_else(|err| {
-                panic!("BoolArray::try_new from BooleanBuffer should always succeed: {err}")
-            });
-=======
         let bool_array = BoolArray::from(buffer.finish());
->>>>>>> 4038a406
         Self::Array(bool_array.into_array())
     }
 }
