use std::sync::Arc;

use arrow_array::{
    ArrayRef as ArrowArrayRef, ArrowPrimitiveType, PrimitiveArray as ArrowPrimitiveArray,
};
use arrow_buffer::ScalarBuffer;
use vortex_error::VortexResult;

use crate::array::primitive::compute::PrimitiveTrait;
use crate::arrow::wrappers::as_nulls_view;
use crate::compute::as_arrow::AsArrowArray;
<<<<<<< HEAD
use crate::ptype::PType;
use crate::validity::ArrayValidity;
=======
use crate::ptype::{AsArrowPrimitiveType, NativePType};
>>>>>>> 85f79ad3

impl<T: NativePType + AsArrowPrimitiveType> AsArrowArray for &dyn PrimitiveTrait<T> {
    fn as_arrow(&self) -> VortexResult<ArrowArrayRef> {
        Ok(Arc::new(
            ArrowPrimitiveArray::<<T as AsArrowPrimitiveType>::ArrowType>::new(
                ScalarBuffer::<
                    <<T as AsArrowPrimitiveType>::ArrowType as ArrowPrimitiveType>::Native,
                >::new(self.buffer().clone(), 0, self.len()),
                as_nulls_view(self.validity_view())?,
            ),
        ))
    }
<<<<<<< HEAD
}

fn as_arrow_array_primitive<T: ArrowPrimitiveType>(
    array: &PrimitiveArray,
) -> VortexResult<ArrowPrimitiveArray<T>> {
    Ok(ArrowPrimitiveArray::new(
        ScalarBuffer::<T::Native>::new(array.buffer().clone(), 0, array.len()),
        as_nulls(array.logical_validity())?,
    ))
=======
>>>>>>> 85f79ad3
}<|MERGE_RESOLUTION|>--- conflicted
+++ resolved
@@ -9,12 +9,9 @@
 use crate::array::primitive::compute::PrimitiveTrait;
 use crate::arrow::wrappers::as_nulls_view;
 use crate::compute::as_arrow::AsArrowArray;
-<<<<<<< HEAD
 use crate::ptype::PType;
+use crate::ptype::{AsArrowPrimitiveType, NativePType};
 use crate::validity::ArrayValidity;
-=======
-use crate::ptype::{AsArrowPrimitiveType, NativePType};
->>>>>>> 85f79ad3
 
 impl<T: NativePType + AsArrowPrimitiveType> AsArrowArray for &dyn PrimitiveTrait<T> {
     fn as_arrow(&self) -> VortexResult<ArrowArrayRef> {
@@ -27,16 +24,4 @@
             ),
         ))
     }
-<<<<<<< HEAD
-}
-
-fn as_arrow_array_primitive<T: ArrowPrimitiveType>(
-    array: &PrimitiveArray,
-) -> VortexResult<ArrowPrimitiveArray<T>> {
-    Ok(ArrowPrimitiveArray::new(
-        ScalarBuffer::<T::Native>::new(array.buffer().clone(), 0, array.len()),
-        as_nulls(array.logical_validity())?,
-    ))
-=======
->>>>>>> 85f79ad3
 }