use arrow_buffer::bit_util::ceil;
use arrow_buffer::{BooleanBuffer, MutableBuffer};
use vortex_dtype::{match_each_native_ptype, NativePType};
use vortex_error::{VortexExpect, VortexResult};
use vortex_scalar::PrimitiveScalar;

use crate::array::primitive::PrimitiveArray;
use crate::array::{BoolArray, ConstantArray};
use crate::compute::{MaybeCompareFn, Operator};
use crate::{Array, IntoArray};

impl MaybeCompareFn for PrimitiveArray {
    fn maybe_compare(&self, other: &Array, operator: Operator) -> Option<VortexResult<Array>> {
        if let Ok(const_array) = ConstantArray::try_from(other) {
            return Some(primitive_const_compare(self, const_array, operator));
        }

        if let Ok(primitive) = PrimitiveArray::try_from(other) {
            let match_mask = match_each_native_ptype!(self.ptype(), |$T| {
                apply_predicate(self.maybe_null_slice::<$T>(), primitive.maybe_null_slice::<$T>(), operator.to_fn::<$T>())
            });

            let validity = self
                .validity()
                .and(primitive.validity())
                .map(|v| v.into_nullable());

            return Some(
                validity
                    .and_then(|v| BoolArray::try_new(match_mask, v))
                    .map(|a| a.into_array()),
            );
        }

        None
    }
}

fn primitive_const_compare(
    this: &PrimitiveArray,
    other: ConstantArray,
    operator: Operator,
) -> VortexResult<Array> {
    let primitive_scalar =
        PrimitiveScalar::try_from(other.scalar()).vortex_expect("Expected a primitive scalar");

    let buffer = match_each_native_ptype!(this.ptype(), |$T| {
<<<<<<< HEAD
        let op_fn = operator.to_fn::<$T>();
        let typed_value = primitive_scalar.typed_value::<$T>().unwrap();
        let slice = this.maybe_null_slice::<$T>();
        BooleanBuffer::collect_bool(this.len(), |idx| {
            op_fn(unsafe { *slice.get_unchecked(idx) }, typed_value)
        })
    });

    Ok(BoolArray::try_new(buffer, this.validity().into_nullable())?.into_array())
=======
        let typed_value = primitive_scalar.typed_value::<$T>().unwrap();
        primitive_value_compare::<$T>(this, typed_value, operator)
    });

    Ok(BoolArray::try_new(buffer, this.validity().into_nullable())?.into_array())
}

fn primitive_value_compare<T: NativePType>(
    this: &PrimitiveArray,
    value: T,
    op: Operator,
) -> BooleanBuffer {
    let op_fn = op.to_fn::<T>();
    let slice = this.maybe_null_slice::<T>();

    BooleanBuffer::collect_bool(this.len(), |idx| {
        op_fn(unsafe { *slice.get_unchecked(idx) }, value)
    })
>>>>>>> d1ec381d
}

fn apply_predicate<T: NativePType, F: Fn(T, T) -> bool>(
    lhs: &[T],
    rhs: &[T],
    f: F,
) -> BooleanBuffer {
    const BLOCK_SIZE: usize = u64::BITS as usize;

    let len = lhs.len();
    let reminder = len % BLOCK_SIZE;
    let block_count = len / BLOCK_SIZE;

    let mut buffer = MutableBuffer::new(ceil(len, BLOCK_SIZE) * 8);

    for block in 0..block_count {
        let mut packed_block = 0_u64;
        for bit_idx in 0..BLOCK_SIZE {
            let idx = bit_idx + block * BLOCK_SIZE;
<<<<<<< HEAD
            let r = unsafe { f(*lhs.get_unchecked(idx), *rhs.get_unchecked(idx)) };
=======
            let r = f(unsafe { *lhs.get_unchecked(idx) }, unsafe {
                *rhs.get_unchecked(idx)
            });
>>>>>>> d1ec381d
            packed_block |= (r as u64) << bit_idx;
        }

        unsafe {
            buffer.push_unchecked(packed_block);
        }
    }

    if reminder != 0 {
        let mut packed_block = 0_u64;
        for bit_idx in 0..reminder {
            let idx = bit_idx + block_count * BLOCK_SIZE;
            let r = unsafe { f(*lhs.get_unchecked(idx), *rhs.get_unchecked(idx)) };
            packed_block |= (r as u64) << bit_idx;
        }

        unsafe {
            buffer.push_unchecked(packed_block);
        }
    }

    BooleanBuffer::new(buffer.into(), 0, len)
}

#[cfg(test)]
#[allow(clippy::panic_in_result_fn)]
mod test {
    use itertools::Itertools;

    use super::*;
    use crate::compute::compare;
    use crate::IntoArrayVariant;

    fn to_int_indices(indices_bits: BoolArray) -> Vec<u64> {
        let filtered = indices_bits
            .boolean_buffer()
            .iter()
            .enumerate()
            .filter_map(|(idx, v)| {
                let valid_and_true = indices_bits.validity().is_valid(idx) & v;
                valid_and_true.then_some(idx as u64)
            })
            .collect_vec();
        filtered
    }

    #[test]
    fn test_basic_comparisons() -> VortexResult<()> {
        let arr = PrimitiveArray::from_nullable_vec(vec![
            Some(1i32),
            Some(2),
            Some(3),
            Some(4),
            None,
            Some(5),
            Some(6),
            Some(7),
            Some(8),
            None,
            Some(9),
            None,
        ])
        .into_array();

        let matches = compare(&arr, &arr, Operator::Eq)?.into_bool()?;
        assert_eq!(to_int_indices(matches), [0u64, 1, 2, 3, 5, 6, 7, 8, 10]);

        let matches = compare(&arr, &arr, Operator::NotEq)?.into_bool()?;
        let empty: [u64; 0] = [];
        assert_eq!(to_int_indices(matches), empty);

        let other = PrimitiveArray::from_nullable_vec(vec![
            Some(1i32),
            Some(2),
            Some(3),
            Some(4),
            None,
            Some(6),
            Some(7),
            Some(8),
            Some(9),
            None,
            Some(10),
            None,
        ])
        .into_array();

        let matches = compare(&arr, &other, Operator::Lte)?.into_bool()?;
        assert_eq!(to_int_indices(matches), [0u64, 1, 2, 3, 5, 6, 7, 8, 10]);

        let matches = compare(&arr, &other, Operator::Lt)?.into_bool()?;
        assert_eq!(to_int_indices(matches), [5u64, 6, 7, 8, 10]);

        let matches = compare(&other, &arr, Operator::Gte)?.into_bool()?;
        assert_eq!(to_int_indices(matches), [0u64, 1, 2, 3, 5, 6, 7, 8, 10]);

        let matches = compare(&other, &arr, Operator::Gt)?.into_bool()?;
        assert_eq!(to_int_indices(matches), [5u64, 6, 7, 8, 10]);
        Ok(())
    }
}<|MERGE_RESOLUTION|>--- conflicted
+++ resolved
@@ -45,17 +45,6 @@
         PrimitiveScalar::try_from(other.scalar()).vortex_expect("Expected a primitive scalar");
 
     let buffer = match_each_native_ptype!(this.ptype(), |$T| {
-<<<<<<< HEAD
-        let op_fn = operator.to_fn::<$T>();
-        let typed_value = primitive_scalar.typed_value::<$T>().unwrap();
-        let slice = this.maybe_null_slice::<$T>();
-        BooleanBuffer::collect_bool(this.len(), |idx| {
-            op_fn(unsafe { *slice.get_unchecked(idx) }, typed_value)
-        })
-    });
-
-    Ok(BoolArray::try_new(buffer, this.validity().into_nullable())?.into_array())
-=======
         let typed_value = primitive_scalar.typed_value::<$T>().unwrap();
         primitive_value_compare::<$T>(this, typed_value, operator)
     });
@@ -74,7 +63,6 @@
     BooleanBuffer::collect_bool(this.len(), |idx| {
         op_fn(unsafe { *slice.get_unchecked(idx) }, value)
     })
->>>>>>> d1ec381d
 }
 
 fn apply_predicate<T: NativePType, F: Fn(T, T) -> bool>(
@@ -94,13 +82,7 @@
         let mut packed_block = 0_u64;
         for bit_idx in 0..BLOCK_SIZE {
             let idx = bit_idx + block * BLOCK_SIZE;
-<<<<<<< HEAD
             let r = unsafe { f(*lhs.get_unchecked(idx), *rhs.get_unchecked(idx)) };
-=======
-            let r = f(unsafe { *lhs.get_unchecked(idx) }, unsafe {
-                *rhs.get_unchecked(idx)
-            });
->>>>>>> d1ec381d
             packed_block |= (r as u64) << bit_idx;
         }
 
