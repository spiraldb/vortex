use vortex_dtype::{DType, Nullability};
use vortex_error::VortexResult;

use crate::array::chunked::ChunkedArray;
<<<<<<< HEAD
use crate::compute::unary::{
    scalar_at, scalar_at_unchecked, try_cast, CastFn, ScalarAtFn, SubtractScalarFn,
};
use crate::compute::{
    compare, slice, ArrayCompute, CompareFn, FilterFn, Operator, SliceFn, TakeFn,
};
use crate::{Array, IntoArray};

mod filter;
=======
use crate::compute::unary::{try_cast, CastFn, ScalarAtFn, SubtractScalarFn};
use crate::compute::{compare, slice, ArrayCompute, CompareFn, Operator, SliceFn, TakeFn};
use crate::{Array, IntoArray};

mod scalar_at;
>>>>>>> 750b9c81
mod slice;
mod take;

impl ArrayCompute for ChunkedArray {
    fn cast(&self) -> Option<&dyn CastFn> {
        Some(self)
    }

    fn compare(&self, other: &Array, operator: Operator) -> Option<VortexResult<Array>> {
        Some(CompareFn::compare(self, other, operator))
    }

    fn scalar_at(&self) -> Option<&dyn ScalarAtFn> {
        Some(self)
    }

    fn subtract_scalar(&self) -> Option<&dyn SubtractScalarFn> {
        Some(self)
    }

    fn slice(&self) -> Option<&dyn SliceFn> {
        Some(self)
    }

    fn take(&self) -> Option<&dyn TakeFn> {
        Some(self)
    }

    fn filter(&self) -> Option<&dyn FilterFn> {
        Some(self)
    }
}

impl CastFn for ChunkedArray {
    fn cast(&self, dtype: &DType) -> VortexResult<Array> {
        let mut cast_chunks = Vec::new();
        for chunk in self.chunks() {
            cast_chunks.push(try_cast(&chunk, dtype)?);
        }

        Ok(ChunkedArray::try_new(cast_chunks, dtype.clone())?.into_array())
    }
}

impl CompareFn for ChunkedArray {
    fn compare(&self, array: &Array, operator: Operator) -> VortexResult<Array> {
        let mut idx = 0;
        let mut compare_chunks = Vec::with_capacity(self.nchunks());

        for chunk in self.chunks() {
            let sliced = slice(array, idx, idx + chunk.len())?;
            let cmp_result = compare(&chunk, &sliced, operator)?;
            compare_chunks.push(cmp_result);

            idx += chunk.len();
        }

        Ok(ChunkedArray::try_new(compare_chunks, DType::Bool(Nullability::Nullable))?.into_array())
    }
}

#[cfg(test)]
mod test {
    use vortex_dtype::{DType, Nullability, PType};

    use crate::array::chunked::ChunkedArray;
    use crate::array::primitive::PrimitiveArray;
    use crate::compute::unary::try_cast;
    use crate::validity::Validity;
    use crate::{IntoArray, IntoArrayVariant};

    #[test]
    fn test_cast_chunked() {
        let arr0 = PrimitiveArray::from_vec(vec![0u32, 1], Validity::NonNullable).into_array();
        let arr1 = PrimitiveArray::from_vec(vec![2u32, 3], Validity::NonNullable).into_array();

        let chunked = ChunkedArray::try_new(
            vec![arr0, arr1],
            DType::Primitive(PType::U32, Nullability::NonNullable),
        )
        .unwrap()
        .into_array();

        // Two levels of chunking, just to be fancy.
        let root = ChunkedArray::try_new(
            vec![chunked],
            DType::Primitive(PType::U32, Nullability::NonNullable),
        )
        .unwrap()
        .into_array();

        assert_eq!(
            try_cast(
                &root,
                &DType::Primitive(PType::U64, Nullability::NonNullable)
            )
            .unwrap()
            .into_primitive()
            .unwrap()
            .into_maybe_null_slice::<u64>(),
            vec![0u64, 1, 2, 3],
        );
    }
}<|MERGE_RESOLUTION|>--- conflicted
+++ resolved
@@ -2,23 +2,14 @@
 use vortex_error::VortexResult;
 
 use crate::array::chunked::ChunkedArray;
-<<<<<<< HEAD
-use crate::compute::unary::{
-    scalar_at, scalar_at_unchecked, try_cast, CastFn, ScalarAtFn, SubtractScalarFn,
-};
+use crate::compute::unary::{try_cast, CastFn, ScalarAtFn, SubtractScalarFn};
 use crate::compute::{
     compare, slice, ArrayCompute, CompareFn, FilterFn, Operator, SliceFn, TakeFn,
 };
 use crate::{Array, IntoArray};
 
 mod filter;
-=======
-use crate::compute::unary::{try_cast, CastFn, ScalarAtFn, SubtractScalarFn};
-use crate::compute::{compare, slice, ArrayCompute, CompareFn, Operator, SliceFn, TakeFn};
-use crate::{Array, IntoArray};
-
 mod scalar_at;
->>>>>>> 750b9c81
 mod slice;
 mod take;
 
