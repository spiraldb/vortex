--- conflicted
+++ resolved
@@ -111,15 +111,8 @@
         .filter_map(|(chunk_idx, indices)| indices.map(|i| (chunk_idx, i)))
         .map(|(chunk_idx, chunk_indices)| {
             take(
-<<<<<<< HEAD
-                &chunked
-                    .chunk(chunk_idx)
-                    .ok_or_else(|| vortex_err!(OutOfBounds: chunk_idx, 0, chunked.nchunks()))?,
-                chunk_indices,
-=======
-                &chunked.chunk(chunk_idx).expect("chunk not found"),
+                &chunked.chunk(chunk_idx).ok_or_else(|| vortex_err!(OutOfBounds: chunk_idx, 0, chunked.nchunks()))?,
                 &chunk_indices,
->>>>>>> 4038a406
             )
         })
         .try_collect()?;
