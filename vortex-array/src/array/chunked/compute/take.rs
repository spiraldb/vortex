use itertools::Itertools;
use vortex_dtype::PType;
use vortex_error::VortexResult;

use crate::array::chunked::ChunkedArray;
use crate::array::primitive::PrimitiveArray;
use crate::compute::unary::cast::try_cast;
use crate::compute::unary::scalar_at::scalar_at;
use crate::compute::unary::scalar_subtract::subtract_scalar;
use crate::compute::{search_sorted, slice, take, SearchSortedSide, TakeFn};
use crate::stats::ArrayStatistics;
use crate::ArrayDType;
use crate::{Array, IntoArray, ToArray};

impl TakeFn for ChunkedArray {
    fn take(&self, indices: &Array) -> VortexResult<Array> {
        // Fast path for strict sorted indices.
        if indices
            .statistics()
            .compute_is_strict_sorted()
            .unwrap_or(false)
        {
            if self.len() == indices.len() {
                return Ok(self.to_array());
            }

            return take_strict_sorted(self, indices);
        }

        // FIXME(ngates): this is wrong, need to canonicalise
        let indices = PrimitiveArray::try_from(try_cast(indices, PType::U64.into())?)?;

        // While the chunk idx remains the same, accumulate a list of chunk indices.
        let mut chunks = Vec::new();
        let mut indices_in_chunk = Vec::new();
        let mut prev_chunk_idx = self
            .find_chunk_idx(indices.maybe_null_slice::<u64>()[0] as usize)
            .0;
        for idx in indices.maybe_null_slice::<u64>() {
            let (chunk_idx, idx_in_chunk) = self.find_chunk_idx(*idx as usize);

            if chunk_idx != prev_chunk_idx {
                // Start a new chunk
                let indices_in_chunk_array = indices_in_chunk.clone().into_array();
                chunks.push(take(
                    &self.chunk(prev_chunk_idx).unwrap(),
                    &indices_in_chunk_array,
                )?);
                indices_in_chunk = Vec::new();
            }

            indices_in_chunk.push(idx_in_chunk as u64);
            prev_chunk_idx = chunk_idx;
        }

        if !indices_in_chunk.is_empty() {
            let indices_in_chunk_array = indices_in_chunk.into_array();
            chunks.push(take(
                &self.chunk(prev_chunk_idx).unwrap(),
                &indices_in_chunk_array,
            )?);
        }

        Ok(Self::try_new(chunks, self.dtype().clone())?.into_array())
    }
}

/// When the indices are non-null and strict-sorted, we can do better
fn take_strict_sorted(chunked: &ChunkedArray, indices: &Array) -> VortexResult<Array> {
    let mut indices_by_chunk = vec![None; chunked.nchunks()];

    // Track our position in the indices array
    let mut pos = 0;
    while pos < indices.len() {
        // Locate the chunk index for the current index
        let idx = usize::try_from(&scalar_at(indices, pos)?).unwrap();
        let (chunk_idx, _idx_in_chunk) = chunked.find_chunk_idx(idx);

        // Find the end of this chunk, and locate that position in the indices array.
        let chunk_begin = usize::try_from(&scalar_at(&chunked.chunk_ends(), chunk_idx)?).unwrap();
        let chunk_end = usize::try_from(&scalar_at(&chunked.chunk_ends(), chunk_idx + 1)?).unwrap();
        let chunk_end_pos = search_sorted(indices, chunk_end, SearchSortedSide::Left)
            .unwrap()
            .to_index();

        // Now we can say the slice of indices belonging to this chunk is [pos, chunk_end_pos)
        let chunk_indices = slice(indices, pos, chunk_end_pos)?;

        // Adjust the indices so they're relative to the chunk
        let chunk_indices = subtract_scalar(&chunk_indices, &chunk_begin.into())?;
        indices_by_chunk[chunk_idx] = Some(chunk_indices);

        pos = chunk_end_pos;
    }

    // Now we can take the chunks
    let chunks = indices_by_chunk
        .iter()
        .enumerate()
        .filter_map(|(chunk_idx, indices)| indices.as_ref().map(|i| (chunk_idx, i)))
        .map(|(chunk_idx, chunk_indices)| {
            take(
                &chunked.chunk(chunk_idx).expect("chunk not found"),
                chunk_indices,
            )
        })
        .try_collect()?;

    Ok(ChunkedArray::try_new(chunks, chunked.dtype().clone())?.into_array())
}

#[cfg(test)]
mod test {
    use crate::array::chunked::ChunkedArray;
<<<<<<< HEAD
    use crate::compute::take;
    use crate::{ArrayDType, AsArray, IntoArray, IntoCanonical};
=======
    use crate::compute::take::take;
    use crate::{ArrayDType, AsArray, IntoArray, IntoArrayVariant};
>>>>>>> 49968203

    #[test]
    fn test_take() {
        let a = vec![1i32, 2, 3].into_array();
        let arr = ChunkedArray::try_new(vec![a.clone(), a.clone(), a.clone()], a.dtype().clone())
            .unwrap();
        assert_eq!(arr.nchunks(), 3);
        assert_eq!(arr.len(), 9);
        let indices = vec![0, 0, 6, 4].into_array();

        let result = &ChunkedArray::try_from(take(arr.as_array_ref(), &indices).unwrap())
            .unwrap()
            .into_array()
            .into_primitive()
            .unwrap();
        assert_eq!(result.maybe_null_slice::<i32>(), &[1, 1, 1, 2]);
    }
}<|MERGE_RESOLUTION|>--- conflicted
+++ resolved
@@ -112,13 +112,8 @@
 #[cfg(test)]
 mod test {
     use crate::array::chunked::ChunkedArray;
-<<<<<<< HEAD
     use crate::compute::take;
-    use crate::{ArrayDType, AsArray, IntoArray, IntoCanonical};
-=======
-    use crate::compute::take::take;
     use crate::{ArrayDType, AsArray, IntoArray, IntoArrayVariant};
->>>>>>> 49968203
 
     #[test]
     fn test_take() {
