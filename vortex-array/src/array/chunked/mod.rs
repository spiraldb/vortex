--- conflicted
+++ resolved
@@ -87,12 +87,7 @@
         (index_chunk, index_in_chunk)
     }
 
-<<<<<<< HEAD
-impl<'a> ChunkedArray {
-    pub fn chunks(&'a self) -> impl Iterator<Item = Array> + 'a {
-=======
     pub fn chunks(&self) -> impl Iterator<Item = Array> + '_ {
->>>>>>> 3bece2f0
         (0..self.nchunks()).map(|c| self.chunk(c).unwrap())
     }
 
