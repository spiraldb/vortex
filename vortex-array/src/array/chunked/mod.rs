use itertools::Itertools;
use serde::{Deserialize, Serialize};
use vortex_dtype::{Nullability, PType};
use vortex_error::{vortex_bail, VortexResult};

use crate::array::primitive::PrimitiveArray;
use crate::compute::scalar_at::scalar_at;
use crate::compute::scalar_subtract::{subtract_scalar, SubtractScalarFn};
use crate::compute::search_sorted::{search_sorted, SearchSortedSide};
use crate::validity::Validity::NonNullable;
use crate::validity::{ArrayValidity, LogicalValidity};
use crate::visitor::{AcceptArrayVisitor, ArrayVisitor};
use crate::{impl_encoding, ArrayDType, ArrayFlatten, IntoArrayData, OwnedArray, ToArrayData};

mod compute;
mod stats;

impl_encoding!("vortex.chunked", Chunked);

#[derive(Clone, Debug, Serialize, Deserialize)]
pub struct ChunkedMetadata;

impl ChunkedArray<'_> {
    const ENDS_DTYPE: DType = DType::Primitive(PType::U64, Nullability::NonNullable);

    pub fn try_new(chunks: Vec<Array>, dtype: DType) -> VortexResult<Self> {
        for chunk in &chunks {
            if chunk.dtype() != &dtype {
                vortex_bail!(MismatchedTypes: dtype, chunk.dtype());
            }
        }

        let chunk_ends = PrimitiveArray::from_vec(
            [0u64]
                .into_iter()
                .chain(chunks.iter().map(|c| c.len() as u64))
                .scan(0, |acc, c| {
                    *acc += c;
                    Some(*acc)
                })
                .collect_vec(),
            NonNullable,
        );

        let mut children = vec![chunk_ends.into_array_data()];
        children.extend(chunks.iter().map(|a| a.to_array_data()));

        Self::try_from_parts(dtype, ChunkedMetadata, children.into(), HashMap::default())
    }

    #[inline]
    pub fn chunk(&self, idx: usize) -> Option<Array> {
        // Offset the index since chunk_ends is child 0.
        self.array().child(idx + 1, self.array().dtype())
    }

    pub fn nchunks(&self) -> usize {
        self.chunk_ends().len() - 1
    }

    #[inline]
    pub fn chunk_ends(&self) -> Array {
        self.array()
            .child(0, &Self::ENDS_DTYPE)
            .expect("missing chunk ends")
    }

    pub fn find_chunk_idx(&self, index: usize) -> (usize, usize) {
        assert!(index <= self.len(), "Index out of bounds of the array");

        // TODO(ngates): migrate to the new search_sorted API to subtract 1 if not exact match.
        let mut index_chunk = search_sorted(&self.chunk_ends(), index, SearchSortedSide::Left)
            .unwrap()
            .to_index();
        let mut chunk_start =
            usize::try_from(scalar_at(&self.chunk_ends(), index_chunk).unwrap()).unwrap();

        if chunk_start != index {
            index_chunk -= 1;
            chunk_start =
                usize::try_from(scalar_at(&self.chunk_ends(), index_chunk).unwrap()).unwrap();
        }

        let index_in_chunk = index - chunk_start;
        (index_chunk, index_in_chunk)
    }
}

impl<'a> ChunkedArray<'a> {
    pub fn chunks(&'a self) -> impl Iterator<Item = Array<'a>> {
        (0..self.nchunks()).map(|c| self.chunk(c).unwrap())
    }
}

impl FromIterator<OwnedArray> for OwnedChunkedArray {
    fn from_iter<T: IntoIterator<Item = OwnedArray>>(iter: T) -> Self {
        let chunks: Vec<OwnedArray> = iter.into_iter().collect();
        let dtype = chunks
            .first()
            .map(|c| c.dtype().clone())
            .expect("Cannot create a chunked array from an empty iterator");
        Self::try_new(chunks, dtype).unwrap()
    }
}

impl ArrayFlatten for ChunkedArray<'_> {
    fn flatten<'a>(self) -> VortexResult<Flattened<'a>>
    where
        Self: 'a,
    {
        Ok(Flattened::Chunked(self))
    }
}

impl AcceptArrayVisitor for ChunkedArray<'_> {
    fn accept(&self, visitor: &mut dyn ArrayVisitor) -> VortexResult<()> {
        visitor.visit_child("chunk_ends", &self.chunk_ends())?;
        for (idx, chunk) in self.chunks().enumerate() {
            visitor.visit_child(format!("[{}]", idx).as_str(), &chunk)?;
        }
        Ok(())
    }
}

impl ArrayTrait for ChunkedArray<'_> {
    fn len(&self) -> usize {
        usize::try_from(scalar_at(&self.chunk_ends(), self.nchunks()).unwrap()).unwrap()
    }
}

impl ArrayValidity for ChunkedArray<'_> {
    fn is_valid(&self, _index: usize) -> bool {
        todo!()
    }

    fn logical_validity(&self) -> LogicalValidity {
        todo!()
    }
}

impl EncodingCompression for ChunkedEncoding {}

impl SubtractScalarFn for ChunkedArray<'_> {
    fn subtract_scalar(&self, to_subtract: &Scalar) -> VortexResult<OwnedArray> {
        self.chunks()
            .map(|chunk| subtract_scalar(&chunk, to_subtract))
            .collect::<VortexResult<Vec<_>>>()
            .map(|chunks| {
                ChunkedArray::try_new(chunks, self.dtype().clone())
                    .expect("Subtraction on chunked array changed dtype")
                    .into_array()
            })
    }
}

#[cfg(test)]
mod test {
    use vortex_dtype::{DType, Nullability};
    use vortex_dtype::{NativePType, PType};

    use crate::array::chunked::{ChunkedArray, OwnedChunkedArray};
<<<<<<< HEAD
    use crate::compute::scalar_subtract::subtract_scalar;
    use crate::{Array, IntoArray, ToArray};
=======
    use crate::compute::slice::slice;
    use crate::{Array, IntoArray};
>>>>>>> eabb8e65

    fn chunked_array() -> OwnedChunkedArray {
        ChunkedArray::try_new(
            vec![
                vec![1u64, 2, 3].into_array(),
                vec![4u64, 5, 6].into_array(),
                vec![7u64, 8, 9].into_array(),
            ],
            DType::Primitive(PType::U64, Nullability::NonNullable),
        )
        .unwrap()
    }

    fn assert_equal_slices<T: NativePType>(arr: Array, slice: &[T]) {
        let mut values = Vec::with_capacity(arr.len());
        ChunkedArray::try_from(arr)
            .unwrap()
            .chunks()
            .map(|a| a.flatten_primitive().unwrap())
            .for_each(|a| values.extend_from_slice(a.typed_data::<T>()));
        assert_eq!(values, slice);
    }

    #[test]
<<<<<<< HEAD
    fn test_scalar_subtract() {
        let chunk1 = vec![1.0f64, 2.0, 3.0].into_array();
        let chunk2 = vec![4.0f64, 5.0, 6.0].into_array();
        let to_subtract = -1f64;

        let chunked = ChunkedArray::from_iter(vec![chunk1, chunk2]);

        let array = subtract_scalar(&chunked.to_array(), &to_subtract.into()).unwrap();

        let chunked = ChunkedArray::try_from(array).unwrap();
        let mut chunks_out = chunked.chunks();
        let results = chunks_out
            .next()
            .unwrap()
            .flatten_primitive()
            .unwrap()
            .typed_data::<f64>()
            .to_vec();
        assert_eq!(results, &[2.0f64, 3.0, 4.0]);
        let results = chunks_out
            .next()
            .unwrap()
            .flatten_primitive()
            .unwrap()
            .typed_data::<f64>()
            .to_vec();
        assert_eq!(results, &[5.0f64, 6.0, 7.0]);
    }

    // FIXME(ngates): bring back when slicing is a compute function.
    // #[test]
    // pub fn slice_middle() {
    //     assert_equal_slices(chunked_array().slice(2, 5).unwrap(), &[3u64, 4, 5])
    // }
    //
    // #[test]
    // pub fn slice_begin() {
    //     assert_equal_slices(chunked_array().slice(1, 3).unwrap(), &[2u64, 3]);
    // }
    //
    // #[test]
    // pub fn slice_aligned() {
    //     assert_equal_slices(chunked_array().slice(3, 6).unwrap(), &[4u64, 5, 6]);
    // }
    //
    // #[test]
    // pub fn slice_many_aligned() {
    //     assert_equal_slices(chunked_array().slice(0, 6).unwrap(), &[1u64, 2, 3, 4, 5, 6]);
    // }
    //
    // #[test]
    // pub fn slice_end() {
    //     assert_equal_slices(chunked_array().slice(7, 8).unwrap(), &[8u64]);
    // }
=======
    pub fn slice_middle() {
        assert_equal_slices(slice(chunked_array().array(), 2, 5).unwrap(), &[3u64, 4, 5])
    }

    #[test]
    pub fn slice_begin() {
        assert_equal_slices(slice(chunked_array().array(), 1, 3).unwrap(), &[2u64, 3]);
    }

    #[test]
    pub fn slice_aligned() {
        assert_equal_slices(slice(chunked_array().array(), 3, 6).unwrap(), &[4u64, 5, 6]);
    }

    #[test]
    pub fn slice_many_aligned() {
        assert_equal_slices(
            slice(chunked_array().array(), 0, 6).unwrap(),
            &[1u64, 2, 3, 4, 5, 6],
        );
    }

    #[test]
    pub fn slice_end() {
        assert_equal_slices(slice(chunked_array().array(), 7, 8).unwrap(), &[8u64]);
    }
>>>>>>> eabb8e65
}<|MERGE_RESOLUTION|>--- conflicted
+++ resolved
@@ -159,13 +159,9 @@
     use vortex_dtype::{NativePType, PType};
 
     use crate::array::chunked::{ChunkedArray, OwnedChunkedArray};
-<<<<<<< HEAD
     use crate::compute::scalar_subtract::subtract_scalar;
+    use crate::compute::slice::slice;
     use crate::{Array, IntoArray, ToArray};
-=======
-    use crate::compute::slice::slice;
-    use crate::{Array, IntoArray};
->>>>>>> eabb8e65
 
     fn chunked_array() -> OwnedChunkedArray {
         ChunkedArray::try_new(
@@ -190,62 +186,6 @@
     }
 
     #[test]
-<<<<<<< HEAD
-    fn test_scalar_subtract() {
-        let chunk1 = vec![1.0f64, 2.0, 3.0].into_array();
-        let chunk2 = vec![4.0f64, 5.0, 6.0].into_array();
-        let to_subtract = -1f64;
-
-        let chunked = ChunkedArray::from_iter(vec![chunk1, chunk2]);
-
-        let array = subtract_scalar(&chunked.to_array(), &to_subtract.into()).unwrap();
-
-        let chunked = ChunkedArray::try_from(array).unwrap();
-        let mut chunks_out = chunked.chunks();
-        let results = chunks_out
-            .next()
-            .unwrap()
-            .flatten_primitive()
-            .unwrap()
-            .typed_data::<f64>()
-            .to_vec();
-        assert_eq!(results, &[2.0f64, 3.0, 4.0]);
-        let results = chunks_out
-            .next()
-            .unwrap()
-            .flatten_primitive()
-            .unwrap()
-            .typed_data::<f64>()
-            .to_vec();
-        assert_eq!(results, &[5.0f64, 6.0, 7.0]);
-    }
-
-    // FIXME(ngates): bring back when slicing is a compute function.
-    // #[test]
-    // pub fn slice_middle() {
-    //     assert_equal_slices(chunked_array().slice(2, 5).unwrap(), &[3u64, 4, 5])
-    // }
-    //
-    // #[test]
-    // pub fn slice_begin() {
-    //     assert_equal_slices(chunked_array().slice(1, 3).unwrap(), &[2u64, 3]);
-    // }
-    //
-    // #[test]
-    // pub fn slice_aligned() {
-    //     assert_equal_slices(chunked_array().slice(3, 6).unwrap(), &[4u64, 5, 6]);
-    // }
-    //
-    // #[test]
-    // pub fn slice_many_aligned() {
-    //     assert_equal_slices(chunked_array().slice(0, 6).unwrap(), &[1u64, 2, 3, 4, 5, 6]);
-    // }
-    //
-    // #[test]
-    // pub fn slice_end() {
-    //     assert_equal_slices(chunked_array().slice(7, 8).unwrap(), &[8u64]);
-    // }
-=======
     pub fn slice_middle() {
         assert_equal_slices(slice(chunked_array().array(), 2, 5).unwrap(), &[3u64, 4, 5])
     }
@@ -272,5 +212,39 @@
     pub fn slice_end() {
         assert_equal_slices(slice(chunked_array().array(), 7, 8).unwrap(), &[8u64]);
     }
->>>>>>> eabb8e65
+
+    #[test]
+    fn test_scalar_subtract() {
+        let chunked = chunked_array();
+        let to_subtract = 1u64;
+        let array = subtract_scalar(&chunked.to_array(), &to_subtract.into()).unwrap();
+
+        let chunked = ChunkedArray::try_from(array).unwrap();
+        let mut chunks_out = chunked.chunks();
+
+        let results = chunks_out
+            .next()
+            .unwrap()
+            .flatten_primitive()
+            .unwrap()
+            .typed_data::<u64>()
+            .to_vec();
+        assert_eq!(results, &[0u64, 1, 2]);
+        let results = chunks_out
+            .next()
+            .unwrap()
+            .flatten_primitive()
+            .unwrap()
+            .typed_data::<u64>()
+            .to_vec();
+        assert_eq!(results, &[3u64, 4, 5]);
+        let results = chunks_out
+            .next()
+            .unwrap()
+            .flatten_primitive()
+            .unwrap()
+            .typed_data::<u64>()
+            .to_vec();
+        assert_eq!(results, &[6u64, 7, 8]);
+    }
 }