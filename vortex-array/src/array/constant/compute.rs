--- conflicted
+++ resolved
@@ -1,23 +1,6 @@
 use std::cmp::Ordering;
 use std::sync::Arc;
 
-<<<<<<< HEAD
-use arrow_array::Datum;
-use vortex_dtype::Nullability;
-use vortex_error::{vortex_bail, VortexResult};
-use vortex_expr::Operator;
-use vortex_scalar::Scalar;
-
-use crate::array::constant::ConstantArray;
-use crate::arrow::FromArrowArray;
-use crate::compute::unary::{scalar_at, ScalarAtFn};
-use crate::compute::{
-    and, or, scalar_cmp, AndFn, ArrayCompute, CompareFn, OrFn, SearchResult, SearchSortedFn,
-    SearchSortedSide, SliceFn, TakeFn,
-};
-use crate::stats::ArrayStatistics;
-use crate::{Array, ArrayDType, ArrayData, AsArray, IntoArray, IntoCanonical};
-=======
 use vortex_dtype::Nullability;
 use vortex_error::{vortex_bail, VortexResult};
 use vortex_scalar::Scalar;
@@ -29,7 +12,6 @@
 };
 use crate::stats::{ArrayStatistics, Stat};
 use crate::{Array, ArrayDType, AsArray, IntoArray};
->>>>>>> 062c817c
 
 impl ArrayCompute for ConstantArray {
     fn scalar_at(&self) -> Option<&dyn ScalarAtFn> {
@@ -48,13 +30,10 @@
         Some(self)
     }
 
-<<<<<<< HEAD
     fn compare(&self) -> Option<&dyn CompareFn> {
         Some(self)
     }
 
-=======
->>>>>>> 062c817c
     fn and(&self) -> Option<&dyn AndFn> {
         Some(self)
     }
@@ -95,7 +74,6 @@
     }
 }
 
-<<<<<<< HEAD
 impl CompareFn for ConstantArray {
     fn compare(&self, rhs: &Array, operator: Operator) -> VortexResult<Array> {
         if let Some(true) = rhs.statistics().compute_is_constant() {
@@ -124,10 +102,7 @@
     }
 }
 
-impl AndFn for ConstantArray {
-    fn and(&self, array: &Array) -> VortexResult<Array> {
-        constant_array_bool_impl(self, array, |(l, r)| l & r, and)
-=======
+
 impl AndFn for ConstantArray {
     fn and(&self, array: &Array) -> VortexResult<Array> {
         constant_array_bool_impl(
@@ -136,22 +111,17 @@
             |(l, r)| l & r,
             |other, this| other.with_dyn(|other| other.and().map(|other| other.and(this))),
         )
->>>>>>> 062c817c
     }
 }
 
 impl OrFn for ConstantArray {
     fn or(&self, array: &Array) -> VortexResult<Array> {
-<<<<<<< HEAD
-        constant_array_bool_impl(self, array, |(l, r)| l | r, or)
-=======
         constant_array_bool_impl(
             self,
             array,
             |(l, r)| l | r,
             |other, this| other.with_dyn(|other| other.or().map(|other| other.or(this))),
         )
->>>>>>> 062c817c
     }
 }
 
@@ -159,26 +129,10 @@
     constant_array: &ConstantArray,
     other: &Array,
     bool_op: impl Fn((bool, bool)) -> bool,
-<<<<<<< HEAD
-    fallback_fn: impl Fn(&Array, &Array) -> VortexResult<Array>,
-) -> VortexResult<Array> {
-    if constant_array.len() != other.len() {
-        vortex_bail!("Boolean operations aren't supported on arrays of different lengths")
-    }
-
-    if !constant_array.dtype().is_boolean() || !other.dtype().is_boolean() {
-        vortex_bail!("Boolean operations are only supported on boolean arrays")
-    }
-
-    // If the right side is constant
-    if let Some(true) = other.statistics().compute_is_constant() {
-        println!("Got Const!");
-=======
     fallback_fn: impl Fn(&Array, &Array) -> Option<VortexResult<Array>>,
 ) -> VortexResult<Array> {
     // If the right side is constant
     if let Some(true) = other.statistics().get_as::<bool>(Stat::IsConstant) {
->>>>>>> 062c817c
         let lhs = constant_array.scalar().value().as_bool()?;
         let rhs = scalar_at(other, 0)?.value().as_bool()?;
 
@@ -189,16 +143,11 @@
 
         Ok(ConstantArray::new(scalar, constant_array.len()).into_array())
     } else {
-<<<<<<< HEAD
-        // Expand the const array and try and use a the rhs specialized implementation if it exists
-        fallback_fn(other, constant_array.as_array_ref())
-=======
         // try and use a the rhs specialized implementation if it exists
         match fallback_fn(other, constant_array.as_array_ref()) {
             Some(r) => r,
             None => vortex_bail!("Operation is not supported"),
         }
->>>>>>> 062c817c
     }
 }
 
