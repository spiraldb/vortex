use arbitrary::{Arbitrary, Result, Unstructured};
use vortex_dtype::{DType, NativePType, Nullability};

use super::{BoolArray, PrimitiveArray};
use crate::array::{VarBinArray, VarBinViewArray};
use crate::validity::Validity;
use crate::{Array, IntoArray as _};

impl<'a> Arbitrary<'a> for Array {
    fn arbitrary(u: &mut Unstructured<'a>) -> Result<Self> {
        random_array(u)
    }
}

fn random_array(u: &mut Unstructured) -> Result<Array> {
<<<<<<< HEAD
    match u.int_in_range(0..=9)? {
=======
    match u.int_in_range(0..=12).unwrap() {
>>>>>>> cfd0943f
        0 => random_primitive::<u8>(u),
        1 => random_primitive::<u16>(u),
        2 => random_primitive::<u32>(u),
        3 => random_primitive::<u64>(u),
        4 => random_primitive::<i8>(u),
        5 => random_primitive::<i16>(u),
        6 => random_primitive::<i32>(u),
        7 => random_primitive::<i64>(u),
        8 => random_primitive::<f32>(u),
        9 => random_primitive::<f64>(u),
        10 => random_bool(u),
        11 => random_string(u),
        12 => random_bytes(u),
        _ => unreachable!(),
    }
}

fn random_string(u: &mut Unstructured) -> Result<Array> {
    let v = Vec::<Option<String>>::arbitrary(u)?;
    let arr = match u.int_in_range(0..=1)? {
        0 => VarBinArray::from_iter(v, DType::Utf8(Nullability::Nullable)).into_array(),
        1 => VarBinViewArray::from_iter_nullable_str(v).into_array(),
        _ => unreachable!(),
    };

    Ok(arr)
}

fn random_bytes(u: &mut Unstructured) -> Result<Array> {
    let v = Vec::<Option<Vec<u8>>>::arbitrary(u)?;
    let arr = match u.int_in_range(0..=1)? {
        0 => VarBinArray::from_iter(v, DType::Utf8(Nullability::Nullable)).into_array(),
        1 => VarBinViewArray::from_iter_nullable_bin(v).into_array(),
        _ => unreachable!(),
    };

    Ok(arr)
}

fn random_primitive<'a, T: Arbitrary<'a> + NativePType>(u: &mut Unstructured<'a>) -> Result<Array> {
    let v = Vec::<T>::arbitrary(u)?;
    let validity = random_validity(u, v.len())?;
    Ok(PrimitiveArray::from_vec(v, validity).into_array())
}

fn random_bool(u: &mut Unstructured) -> Result<Array> {
    let v = Vec::<bool>::arbitrary(u)?;
    let validity = random_validity(u, v.len())?;

    Ok(BoolArray::from_vec(v, validity).into_array())
}

fn random_validity(u: &mut Unstructured, len: usize) -> Result<Validity> {
    let v = match u.int_in_range(0..=3)? {
        0 => Validity::AllValid,
        1 => Validity::AllInvalid,
        2 => Validity::NonNullable,
        3 => {
            let bools = (0..len)
                .map(|_| bool::arbitrary(u))
                .collect::<Result<Vec<_>>>()?;
            Validity::from(bools)
        }
        _ => unreachable!(),
    };

    Ok(v)
}<|MERGE_RESOLUTION|>--- conflicted
+++ resolved
@@ -13,11 +13,7 @@
 }
 
 fn random_array(u: &mut Unstructured) -> Result<Array> {
-<<<<<<< HEAD
-    match u.int_in_range(0..=9)? {
-=======
-    match u.int_in_range(0..=12).unwrap() {
->>>>>>> cfd0943f
+    match u.int_in_range(0..=12)? {
         0 => random_primitive::<u8>(u),
         1 => random_primitive::<u16>(u),
         2 => random_primitive::<u32>(u),
