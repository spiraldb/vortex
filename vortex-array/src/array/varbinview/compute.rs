use arrow_array::Array as ArrowArray;
use arrow_ord::cmp::{eq, gt, gt_eq, lt, lt_eq, neq};
use vortex_error::VortexResult;
use vortex_expr::Operator;
use vortex_scalar::Scalar;

use crate::array::varbin::varbin_scalar;
use crate::array::varbinview::{VarBinViewArray, VIEW_SIZE};
<<<<<<< HEAD
use crate::arrow::FromArrowArray;
use crate::compute::compare::CompareFn;
use crate::compute::slice::{slice, SliceFn};
=======
>>>>>>> 93da8f15
use crate::compute::unary::scalar_at::ScalarAtFn;
use crate::compute::ArrayCompute;
use crate::compute::{slice, SliceFn};
use crate::validity::ArrayValidity;
use crate::{Array, ArrayDType, ArrayData, IntoArray, IntoArrayData, IntoCanonical, ToArray};

impl ArrayCompute for VarBinViewArray {
    fn scalar_at(&self) -> Option<&dyn ScalarAtFn> {
        Some(self)
    }

    fn slice(&self) -> Option<&dyn SliceFn> {
        Some(self)
    }

    fn compare(&self) -> Option<&dyn CompareFn> {
        Some(self)
    }
}

impl ScalarAtFn for VarBinViewArray {
    fn scalar_at(&self, index: usize) -> VortexResult<Scalar> {
        if self.is_valid(index) {
            self.bytes_at(index)
                .map(|bytes| varbin_scalar(bytes, self.dtype()))
        } else {
            Ok(Scalar::null(self.dtype().clone()))
        }
    }
}

impl SliceFn for VarBinViewArray {
    fn slice(&self, start: usize, stop: usize) -> VortexResult<Array> {
        Ok(Self::try_new(
            slice(&self.views(), start * VIEW_SIZE, stop * VIEW_SIZE)?
                .into_array_data()
                .into_array(),
            (0..self.metadata().data_lens.len())
                .map(|i| self.bytes(i))
                .collect::<Vec<_>>(),
            self.dtype().clone(),
            self.validity().slice(start, stop)?,
        )?
        .into_array())
    }
}

impl CompareFn for VarBinViewArray {
    fn compare(&self, other: &Array, operator: Operator) -> VortexResult<Array> {
        let lhs = self.clone().into_canonical()?.into_arrow();
        let rhs = other.clone().into_canonical()?.into_arrow();

        let r = match operator {
            Operator::Eq => eq(&lhs.as_ref(), &rhs.as_ref())?,
            Operator::NotEq => neq(&lhs.as_ref(), &rhs.as_ref())?,
            Operator::Gt => gt(&lhs.as_ref(), &rhs.as_ref())?,
            Operator::Gte => gt_eq(&lhs.as_ref(), &rhs.as_ref())?,
            Operator::Lt => lt(&lhs.as_ref(), &rhs.as_ref())?,
            Operator::Lte => lt_eq(&lhs.as_ref(), &rhs.as_ref())?,
        };

        let data = ArrayData::from_arrow(&r, r.null_count() > 0);
        Ok(data.to_array())
    }
}<|MERGE_RESOLUTION|>--- conflicted
+++ resolved
@@ -6,17 +6,11 @@
 
 use crate::array::varbin::varbin_scalar;
 use crate::array::varbinview::{VarBinViewArray, VIEW_SIZE};
-<<<<<<< HEAD
 use crate::arrow::FromArrowArray;
-use crate::compute::compare::CompareFn;
-use crate::compute::slice::{slice, SliceFn};
-=======
->>>>>>> 93da8f15
 use crate::compute::unary::scalar_at::ScalarAtFn;
-use crate::compute::ArrayCompute;
-use crate::compute::{slice, SliceFn};
+use crate::compute::{slice, ArrayCompute, CompareFn, SliceFn};
 use crate::validity::ArrayValidity;
-use crate::{Array, ArrayDType, ArrayData, IntoArray, IntoArrayData, IntoCanonical, ToArray};
+use crate::{Array, ArrayDType, ArrayData, IntoArray, IntoArrayData, IntoCanonical};
 
 impl ArrayCompute for VarBinViewArray {
     fn scalar_at(&self) -> Option<&dyn ScalarAtFn> {
@@ -74,6 +68,6 @@
         };
 
         let data = ArrayData::from_arrow(&r, r.null_count() > 0);
-        Ok(data.to_array())
+        Ok(data.into_array())
     }
 }