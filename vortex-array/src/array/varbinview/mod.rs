--- conflicted
+++ resolved
@@ -120,11 +120,7 @@
         if !matches!(dtype, DType::Binary(_) | DType::Utf8(_)) {
             return Err(VortexError::InvalidDType(dtype));
         }
-<<<<<<< HEAD
-        check_validity_buffer(validity.as_ref(), views.len())?;
-
-=======
->>>>>>> 308fde9f
+
         let dtype = if validity.is_some() && !dtype.is_nullable() {
             dtype.as_nullable()
         } else {
