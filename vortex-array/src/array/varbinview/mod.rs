use std::fmt::{Debug, Formatter};
use std::ops::Deref;
use std::sync::Arc;
use std::{mem, slice};

use ::serde::{Deserialize, Serialize};
use arrow_array::builder::{BinaryViewBuilder, StringViewBuilder};
use arrow_array::{ArrayRef, BinaryViewArray, StringViewArray};
use arrow_buffer::ScalarBuffer;
use arrow_schema::DataType;
use itertools::Itertools;
use vortex_dtype::{DType, PType};
use vortex_error::{vortex_bail, VortexError, VortexResult};

use crate::array::primitive::PrimitiveArray;
use crate::array::varbin::VarBinArray;
use crate::arrow::FromArrowArray;
use crate::compute::slice;
use crate::stats::StatsSet;
use crate::validity::{ArrayValidity, LogicalValidity, Validity, ValidityMetadata};
use crate::visitor::{AcceptArrayVisitor, ArrayVisitor};
use crate::{
    impl_encoding, Array, ArrayDType, ArrayDef, ArrayTrait, Canonical, IntoArrayVariant,
    IntoCanonical,
};

mod accessor;
mod compute;
mod stats;
mod variants;

#[derive(Clone, Copy, Debug)]
#[repr(C, align(8))]
pub struct Inlined {
    size: u32,
    data: [u8; BinaryView::MAX_INLINED_SIZE],
}

impl Inlined {
    pub fn new(value: &[u8]) -> Self {
        assert!(
            value.len() <= BinaryView::MAX_INLINED_SIZE,
            "Inlined strings must be shorter than 13 characters, {} given",
            value.len()
        );
        let mut inlined = Self {
            size: value.len() as u32,
            data: [0u8; BinaryView::MAX_INLINED_SIZE],
        };
        inlined.data[..value.len()].copy_from_slice(value);
        inlined
    }
}

#[derive(Clone, Copy, Debug)]
#[repr(C, align(8))]
pub struct Ref {
    size: u32,
    prefix: [u8; 4],
    buffer_index: u32,
    offset: u32,
}

impl Ref {
    pub fn new(size: u32, prefix: [u8; 4], buffer_index: u32, offset: u32) -> Self {
        Self {
            size,
            prefix,
            buffer_index,
            offset,
        }
    }
}

#[derive(Clone, Copy)]
#[repr(C, align(8))]
pub union BinaryView {
    inlined: Inlined,
    _ref: Ref,
}

impl BinaryView {
    pub const MAX_INLINED_SIZE: usize = 12;

    #[inline]
    pub fn size(&self) -> usize {
        unsafe { self.inlined.size as usize }
    }

    pub fn is_inlined(&self) -> bool {
        unsafe { self.inlined.size <= Self::MAX_INLINED_SIZE as u32 }
    }
}

impl Debug for BinaryView {
    fn fmt(&self, f: &mut Formatter<'_>) -> std::fmt::Result {
        let mut s = f.debug_struct("BinaryView");
        if self.is_inlined() {
            s.field("inline", unsafe { &self.inlined });
        } else {
            s.field("ref", unsafe { &self._ref });
        }
        s.finish()
    }
}

// reminder: views are 16 bytes with 8-byte alignment
pub(crate) const VIEW_SIZE: usize = mem::size_of::<BinaryView>();

impl_encoding!("vortex.varbinview", 5u16, VarBinView);

#[derive(Debug, Clone, Serialize, Deserialize)]
pub struct VarBinViewMetadata {
    validity: ValidityMetadata,
    data_lens: Vec<usize>,
}

impl VarBinViewArray {
    pub fn try_new(
        views: Array,
        data: Vec<Array>,
        dtype: DType,
        validity: Validity,
    ) -> VortexResult<Self> {
        if !matches!(views.dtype(), &DType::BYTES) {
            vortex_bail!(MismatchedTypes: "u8", views.dtype());
        }

        for d in data.iter() {
            if !matches!(d.dtype(), &DType::BYTES) {
                vortex_bail!(MismatchedTypes: "u8", d.dtype());
            }
        }

        if !matches!(dtype, DType::Binary(_) | DType::Utf8(_)) {
            vortex_bail!(MismatchedTypes: "utf8 or binary", dtype);
        }

        if dtype.is_nullable() == (validity == Validity::NonNullable) {
            vortex_bail!("incorrect validity {:?}", validity);
        }

        let num_views = views.len() / VIEW_SIZE;
        let metadata = VarBinViewMetadata {
            validity: validity.to_metadata(num_views)?,
            data_lens: data.iter().map(|a| a.len()).collect_vec(),
        };

        let mut children = Vec::with_capacity(data.len() + 2);
        children.push(views);
        children.extend(data);
        if let Some(a) = validity.into_array() {
            children.push(a)
        }

        Self::try_from_parts(dtype, num_views, metadata, children.into(), StatsSet::new())
    }

    fn view_slice(&self) -> &[BinaryView] {
        unsafe {
            slice::from_raw_parts(
                PrimitiveArray::try_from(self.views())
                    .expect("Views must be a primitive array")
                    .maybe_null_slice::<u8>()
                    .as_ptr() as _,
                self.views().len() / VIEW_SIZE,
            )
        }
    }

    fn view_at(&self, index: usize) -> BinaryView {
        self.view_slice()[index]
    }

    #[inline]
    pub fn views(&self) -> Array {
        self.array()
            .child(0, &DType::BYTES, self.len() * VIEW_SIZE)
            .expect("missing views")
    }

    #[inline]
    pub fn bytes(&self, idx: usize) -> Array {
        self.array()
            .child(idx + 1, &DType::BYTES, self.metadata().data_lens[idx])
            .expect("Missing data buffer")
    }

    pub fn validity(&self) -> Validity {
        self.metadata().validity.to_validity(self.array().child(
            self.metadata().data_lens.len() + 1,
            &Validity::DTYPE,
            self.len(),
        ))
    }

    pub fn from_iter_str<T: AsRef<str>, I: IntoIterator<Item = T>>(iter: I) -> Self {
        let iter = iter.into_iter();
        let mut builder = StringViewBuilder::with_capacity(iter.size_hint().0);
        for s in iter {
            builder.append_value(s);
        }
        let array = Array::from_arrow(&builder.finish(), false);
        VarBinViewArray::try_from(array).expect("should be var bin view array")
    }

    pub fn from_iter_nullable_str<T: AsRef<str>, I: IntoIterator<Item = Option<T>>>(
        iter: I,
    ) -> Self {
        let iter = iter.into_iter();
        let mut builder = StringViewBuilder::with_capacity(iter.size_hint().0);
        builder.extend(iter);

        let array = Array::from_arrow(&builder.finish(), true);
        VarBinViewArray::try_from(array).expect("should be var bin view array")
    }

    pub fn from_iter_bin<T: AsRef<[u8]>, I: IntoIterator<Item = T>>(iter: I) -> Self {
        let iter = iter.into_iter();
        let mut builder = BinaryViewBuilder::with_capacity(iter.size_hint().0);
        for b in iter {
            builder.append_value(b);
        }
        let array = Array::from_arrow(&builder.finish(), true);
        VarBinViewArray::try_from(array).expect("should be var bin view array")
    }

    pub fn from_iter_nullable_bin<T: AsRef<[u8]>, I: IntoIterator<Item = Option<T>>>(
        iter: I,
    ) -> Self {
        let iter = iter.into_iter();
        let mut builder = BinaryViewBuilder::with_capacity(iter.size_hint().0);
        builder.extend(iter);
        let array = Array::from_arrow(&builder.finish(), true);
        VarBinViewArray::try_from(array).expect("should be var bin view array")
    }

    pub fn bytes_at(&self, index: usize) -> VortexResult<Vec<u8>> {
        let view = self.view_at(index);
        unsafe {
            if view.inlined.size > 12 {
                let data_buf = slice(
                    &self.bytes(view._ref.buffer_index as usize),
                    view._ref.offset as usize,
                    (view._ref.size + view._ref.offset) as usize,
                )?
                .into_primitive()?;
                Ok(data_buf.maybe_null_slice::<u8>().to_vec())
            } else {
                Ok(view.inlined.data[..view.inlined.size as usize].to_vec())
            }
        }
    }
}

impl ArrayTrait for VarBinViewArray {}

impl IntoCanonical for VarBinViewArray {
    fn into_canonical(self) -> VortexResult<Canonical> {
        let nullable = self.dtype().is_nullable();
        let arrow_self = as_arrow(self);
        let arrow_varbin = arrow_cast::cast(arrow_self.deref(), &DataType::Utf8)
<<<<<<< HEAD
            .map_err(VortexError::ArrowError)?;
        let vortex_array = ArrayData::from_arrow(arrow_varbin, nullable).into_array();
=======
            .expect("Utf8View must cast to Ut8f");
        let vortex_array = Array::from_arrow(arrow_varbin, nullable);
>>>>>>> 98561a33

        Ok(Canonical::VarBin(VarBinArray::try_from(&vortex_array)?))
    }
}

fn as_arrow(var_bin_view: VarBinViewArray) -> ArrayRef {
    // Views should be buffer of u8
    let views = var_bin_view
        .views()
        .into_primitive()
        .expect("views must be primitive");
    assert_eq!(views.ptype(), PType::U8);
    let nulls = var_bin_view
        .logical_validity()
        .to_null_buffer()
        .expect("null buffer");

    let data = (0..var_bin_view.metadata().data_lens.len())
        .map(|i| var_bin_view.bytes(i).into_primitive())
        .collect::<VortexResult<Vec<_>>>()
        .expect("bytes arrays must be primitive");
    if !data.is_empty() {
        assert_eq!(data[0].ptype(), PType::U8);
        assert!(data.iter().map(|d| d.ptype()).all_equal());
    }

    let data = data
        .iter()
        .map(|p| p.buffer().clone().into_arrow())
        .collect::<Vec<_>>();

    // Switch on Arrow DType.
    match var_bin_view.dtype() {
        DType::Binary(_) => Arc::new(BinaryViewArray::new(
            ScalarBuffer::<u128>::from(views.buffer().clone().into_arrow()),
            data,
            nulls,
        )),
        DType::Utf8(_) => Arc::new(StringViewArray::new(
            ScalarBuffer::<u128>::from(views.buffer().clone().into_arrow()),
            data,
            nulls,
        )),
        _ => panic!("expected utf8 or binary, got {}", var_bin_view.dtype()),
    }
}

impl ArrayValidity for VarBinViewArray {
    fn is_valid(&self, index: usize) -> bool {
        self.validity().is_valid(index)
    }

    fn logical_validity(&self) -> LogicalValidity {
        self.validity().to_logical(self.len())
    }
}

impl AcceptArrayVisitor for VarBinViewArray {
    fn accept(&self, visitor: &mut dyn ArrayVisitor) -> VortexResult<()> {
        visitor.visit_child("views", &self.views())?;
        for i in 0..self.metadata().data_lens.len() {
            visitor.visit_child(format!("bytes_{i}").as_str(), &self.bytes(i))?;
        }
        visitor.visit_validity(&self.validity())
    }
}

impl<'a> FromIterator<Option<&'a [u8]>> for VarBinViewArray {
    fn from_iter<T: IntoIterator<Item = Option<&'a [u8]>>>(iter: T) -> Self {
        Self::from_iter_nullable_bin(iter)
    }
}

impl FromIterator<Option<Vec<u8>>> for VarBinViewArray {
    fn from_iter<T: IntoIterator<Item = Option<Vec<u8>>>>(iter: T) -> Self {
        Self::from_iter_nullable_bin(iter)
    }
}

impl FromIterator<Option<String>> for VarBinViewArray {
    fn from_iter<T: IntoIterator<Item = Option<String>>>(iter: T) -> Self {
        Self::from_iter_nullable_str(iter)
    }
}

impl<'a> FromIterator<Option<&'a str>> for VarBinViewArray {
    fn from_iter<T: IntoIterator<Item = Option<&'a str>>>(iter: T) -> Self {
        Self::from_iter_nullable_str(iter)
    }
}

#[cfg(test)]
mod test {
    use vortex_scalar::Scalar;

    use crate::array::varbinview::{BinaryView, Inlined, Ref, VarBinViewArray, VIEW_SIZE};
    use crate::compute::slice;
    use crate::compute::unary::scalar_at;
    use crate::{Canonical, IntoCanonical};

    #[test]
    pub fn varbin_view() {
        let binary_arr =
            VarBinViewArray::from_iter_str(["hello world", "hello world this is a long string"]);
        assert_eq!(binary_arr.len(), 2);
        assert_eq!(
            scalar_at(binary_arr.array(), 0).unwrap(),
            Scalar::from("hello world")
        );
        assert_eq!(
            scalar_at(binary_arr.array(), 1).unwrap(),
            Scalar::from("hello world this is a long string")
        );
    }

    #[test]
    pub fn slice_array() {
        let binary_arr = slice(
            &VarBinViewArray::from_iter_str(["hello world", "hello world this is a long string"])
                .into(),
            1,
            2,
        )
        .unwrap();
        assert_eq!(
            scalar_at(&binary_arr, 0).unwrap(),
            Scalar::from("hello world this is a long string")
        );
    }

    #[test]
    pub fn flatten_array() {
        let binary_arr = VarBinViewArray::from_iter_str(["string1", "string2"]);

        let flattened = binary_arr.into_canonical().unwrap();
        assert!(matches!(flattened, Canonical::VarBin(_)));

        let var_bin = flattened.into();
        assert_eq!(scalar_at(&var_bin, 0).unwrap(), Scalar::from("string1"));
        assert_eq!(scalar_at(&var_bin, 1).unwrap(), Scalar::from("string2"));
    }

    #[test]
    pub fn binary_view_size_and_alignment() {
        assert_eq!(std::mem::size_of::<Inlined>(), 16);
        assert_eq!(std::mem::size_of::<Ref>(), 16);
        assert_eq!(std::mem::size_of::<BinaryView>(), VIEW_SIZE);
        assert_eq!(std::mem::size_of::<BinaryView>(), 16);
        assert_eq!(std::mem::align_of::<BinaryView>(), 8);
    }
}<|MERGE_RESOLUTION|>--- conflicted
+++ resolved
@@ -260,13 +260,8 @@
         let nullable = self.dtype().is_nullable();
         let arrow_self = as_arrow(self);
         let arrow_varbin = arrow_cast::cast(arrow_self.deref(), &DataType::Utf8)
-<<<<<<< HEAD
             .map_err(VortexError::ArrowError)?;
-        let vortex_array = ArrayData::from_arrow(arrow_varbin, nullable).into_array();
-=======
-            .expect("Utf8View must cast to Ut8f");
         let vortex_array = Array::from_arrow(arrow_varbin, nullable);
->>>>>>> 98561a33
 
         Ok(Canonical::VarBin(VarBinArray::try_from(&vortex_array)?))
     }
