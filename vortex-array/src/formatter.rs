--- conflicted
+++ resolved
@@ -50,15 +50,6 @@
         }
     }
 
-<<<<<<< HEAD
-    pub fn array(&mut self, array: &dyn Array) -> std::fmt::Result {
-        self.writeln(format!(
-            "{}({}), len={}, nbytes={} ({}) ({:.2}%)",
-            array.encoding().id(),
-            array.dtype(),
-            array.len(),
-            array.nbytes(),
-=======
     pub fn property<T: Display>(&mut self, name: &str, value: T) -> fmt::Result {
         writeln!(self.fmt, "{}{}: {}", self.indent, name, value)
     }
@@ -70,7 +61,6 @@
             self.indent,
             name,
             array,
->>>>>>> 4db7f30c
             format_size(array.nbytes(), DECIMAL),
             100f64 * array.nbytes() as f64 / self.total_size as f64
         )?;
