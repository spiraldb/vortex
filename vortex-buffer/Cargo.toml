[package]
name = "vortex-buffer"
<<<<<<< HEAD
version = { workspace = true }
homepage = { workspace = true }
repository = { workspace = true }
authors = { workspace = true }
license = { workspace = true }
keywords = { workspace = true }
include = { workspace = true }
edition = { workspace = true }
rust-version = { workspace = true }
=======
description = "A byte buffer implementation for Vortex"
version.workspace = true
homepage.workspace = true
repository.workspace = true
authors.workspace = true
license.workspace = true
keywords.workspace = true
include.workspace = true
edition.workspace = true
rust-version.workspace = true
>>>>>>> c7f78f48

[dependencies]
arrow-buffer = { workspace = true }
bytes = { workspace = true }
flexbuffers = { workspace = true, optional = true }

[lints]
workspace = true<|MERGE_RESOLUTION|>--- conflicted
+++ resolved
@@ -1,6 +1,6 @@
 [package]
 name = "vortex-buffer"
-<<<<<<< HEAD
+description = "A byte buffer implementation for Vortex"
 version = { workspace = true }
 homepage = { workspace = true }
 repository = { workspace = true }
@@ -10,18 +10,6 @@
 include = { workspace = true }
 edition = { workspace = true }
 rust-version = { workspace = true }
-=======
-description = "A byte buffer implementation for Vortex"
-version.workspace = true
-homepage.workspace = true
-repository.workspace = true
-authors.workspace = true
-license.workspace = true
-keywords.workspace = true
-include.workspace = true
-edition.workspace = true
-rust-version.workspace = true
->>>>>>> c7f78f48
 
 [dependencies]
 arrow-buffer = { workspace = true }
