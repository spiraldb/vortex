<<<<<<< HEAD
use std::ops::Range;
=======
//! Provides types that can be used by I/O frameworks to work with byte buffer-shaped data.
>>>>>>> f6143081

use crate::Buffer;

/// Trait for types that can provide a readonly byte buffer interface to I/O frameworks.
///
/// # Safety
/// The type must support contiguous raw memory access via pointer, such as `Vec` or `[u8]`.
pub unsafe trait IoBuf: Unpin + 'static {
    /// Returns a raw pointer to the vector’s buffer.
    fn read_ptr(&self) -> *const u8;

    /// Number of initialized bytes.
    fn bytes_init(&self) -> usize;

<<<<<<< HEAD
    fn as_slice(&self) -> &[u8];
=======
    /// Access the buffer as a byte slice
    fn as_slice(&self) -> &[u8] {
        unsafe { std::slice::from_raw_parts(self.read_ptr(), self.bytes_init()) }
    }
>>>>>>> f6143081

    /// Access the buffer as a byte slice with begin and end indices
    #[inline]
    fn slice_owned(self, range: Range<usize>) -> Slice<Self>
    where
        Self: Sized,
    {
        Slice {
            buf: self,
            begin: range.start,
            end: range.end,
        }
    }
}

/// An owned view into a contiguous sequence of bytes.
pub struct Slice<T> {
    buf: T,
    begin: usize,
    end: usize,
}

impl<T> Slice<T> {
    /// Unwrap the slice into its underlying type.
    pub fn into_inner(self) -> T {
        self.buf
    }
}

unsafe impl IoBuf for &'static [u8] {
    #[inline]
    fn read_ptr(&self) -> *const u8 {
        self.as_ptr()
    }

    #[inline]
    fn bytes_init(&self) -> usize {
        <[u8]>::len(self)
    }

    #[inline]
    fn as_slice(&self) -> &[u8] {
        self
    }
}

unsafe impl<const N: usize> IoBuf for [u8; N] {
    #[inline]
    fn read_ptr(&self) -> *const u8 {
        self.as_ptr()
    }

    #[inline]
    fn bytes_init(&self) -> usize {
        N
    }

    #[inline]
    fn as_slice(&self) -> &[u8] {
        self.as_ref()
    }
}

unsafe impl IoBuf for Vec<u8> {
    #[inline]
    fn read_ptr(&self) -> *const u8 {
        self.as_ptr()
    }

    #[inline]
    fn bytes_init(&self) -> usize {
        self.len()
    }

    #[inline]
    fn as_slice(&self) -> &[u8] {
        self.as_ref()
    }
}

unsafe impl<T: IoBuf> IoBuf for Slice<T> {
    #[inline]
    fn read_ptr(&self) -> *const u8 {
        unsafe { self.buf.read_ptr().add(self.begin) }
    }

    #[inline]
    fn bytes_init(&self) -> usize {
        self.end - self.begin
    }

    #[inline]
    fn as_slice(&self) -> &[u8] {
        unsafe { std::slice::from_raw_parts(self.read_ptr(), self.bytes_init()) }
    }
}

unsafe impl IoBuf for Buffer {
    #[inline]
    fn read_ptr(&self) -> *const u8 {
        match self {
            Buffer::Arrow(b) => b.as_ptr(),
            Buffer::Bytes(b) => b.as_ptr(),
        }
    }

    #[inline]
    fn bytes_init(&self) -> usize {
        self.len()
    }

    #[inline]
    #[allow(clippy::same_name_method)]
    fn as_slice(&self) -> &[u8] {
        Buffer::as_slice(self)
    }
}<|MERGE_RESOLUTION|>--- conflicted
+++ resolved
@@ -1,9 +1,6 @@
-<<<<<<< HEAD
+//! Provides types that can be used by I/O frameworks to work with byte buffer-shaped data.
+
 use std::ops::Range;
-=======
-//! Provides types that can be used by I/O frameworks to work with byte buffer-shaped data.
->>>>>>> f6143081
-
 use crate::Buffer;
 
 /// Trait for types that can provide a readonly byte buffer interface to I/O frameworks.
@@ -17,14 +14,8 @@
     /// Number of initialized bytes.
     fn bytes_init(&self) -> usize;
 
-<<<<<<< HEAD
+    /// Access the buffer as a byte slice
     fn as_slice(&self) -> &[u8];
-=======
-    /// Access the buffer as a byte slice
-    fn as_slice(&self) -> &[u8] {
-        unsafe { std::slice::from_raw_parts(self.read_ptr(), self.bytes_init()) }
-    }
->>>>>>> f6143081
 
     /// Access the buffer as a byte slice with begin and end indices
     #[inline]
