--- conflicted
+++ resolved
@@ -130,23 +130,10 @@
             vortex_bail!("Malformed file, invalid magic bytes, got {magic_number:?}")
         }
 
-<<<<<<< HEAD
-        let footer_offset = u64::from_le_bytes(
-            buf[magic_bytes_loc - 8..magic_bytes_loc]
-                .try_into()
-                .unwrap_or_else(|err| panic!("Failed to slice footer offset: {err}")),
-        );
-        let schema_offset = u64::from_le_bytes(
-            buf[magic_bytes_loc - 16..magic_bytes_loc - 8]
-                .try_into()
-                .unwrap_or_else(|err| panic!("Failed to slice schema offset: {err}")),
-        );
-=======
         let footer_offset =
             u64::from_le_bytes(buf[magic_bytes_loc - 8..magic_bytes_loc].try_into()?);
         let schema_offset =
             u64::from_le_bytes(buf[magic_bytes_loc - 16..magic_bytes_loc - 8].try_into()?);
->>>>>>> 9414b702
 
         Ok(Footer {
             schema_offset,
