--- conflicted
+++ resolved
@@ -55,22 +55,10 @@
     // TODO(robert): Push this logic down to layouts
     fn take_batch(&mut self, batch: &Array) -> VortexResult<Array> {
         let curr_offset = self.current_offset;
-<<<<<<< HEAD
-        let indices = self
-            .scan
-            .indices
-            .as_ref()
-            .ok_or_else(|| vortex_err!("Missing indices"))?;
-        let left =
-            search_sorted(indices, curr_offset, SearchSortedSide::Left)?.to_zero_offset_index();
-        let right = search_sorted(indices, curr_offset + batch.len(), SearchSortedSide::Left)?
-            .to_zero_offset_index();
-=======
-        let indices = self.scan.indices.as_ref().expect("should be there");
+        let indices = self.scan.indices.as_ref().ok_or_else(|| vortex_err!("Missing scan indices"))?;
         let left = search_sorted(indices, curr_offset, SearchSortedSide::Left)?.to_index();
         let right =
             search_sorted(indices, curr_offset + batch.len(), SearchSortedSide::Left)?.to_index();
->>>>>>> 7b790c59
 
         self.current_offset += batch.len();
 
