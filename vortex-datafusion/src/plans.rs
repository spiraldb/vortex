--- conflicted
+++ resolved
@@ -22,19 +22,10 @@
 use vortex::array::ChunkedArray;
 use vortex::arrow::FromArrowArray;
 use vortex::compute::take;
-<<<<<<< HEAD
-use vortex::{Array, ArrayDType, IntoArray, IntoArrayVariant, IntoCanonical};
+use vortex::{Array, AsArray as _, IntoArray, IntoArrayVariant, IntoCanonical};
 use vortex_error::{vortex_err, VortexError};
-
-use crate::datatype::infer_schema;
-use crate::eval::ExpressionEvaluator;
-use crate::expr::{make_conjunction, simplify_expr};
-=======
-use vortex::{Array, AsArray as _, IntoArray, IntoArrayVariant, IntoCanonical};
-use vortex_error::vortex_err;
 use vortex_expr::datafusion::convert_expr_to_vortex;
 use vortex_expr::VortexExpr;
->>>>>>> cfd0943f
 
 /// Physical plan operator that applies a set of [filters][Expr] against the input, producing a
 /// row mask that can be used downstream to force a take against the corresponding struct array
@@ -180,22 +171,12 @@
             .into_struct()?
             .project(this.filter_projection.as_slice())?;
 
-<<<<<<< HEAD
-        let schema = infer_schema(vortex_struct.dtype());
-
-        // TODO(adamg): Filter on vortex arrays
-        let array =
-            ExpressionEvaluator::eval(vortex_struct.into_array(), &this.conjunction_expr, &schema)?;
-        let selection = array.into_canonical()?.into_arrow()?;
-=======
         let selection = this
             .conjunction_expr
             .evaluate(vortex_struct.as_array_ref())
             .map_err(|e| DataFusionError::External(e.into()))?
-            .into_canonical()
-            .unwrap()
-            .into_arrow();
->>>>>>> cfd0943f
+            .into_canonical()?
+            .into_arrow()?;
 
         // Convert the `selection` BooleanArray into a UInt64Array of indices.
         let selection_indices = selection
