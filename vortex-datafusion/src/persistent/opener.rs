use std::sync::Arc;

use arrow_array::RecordBatch;
use arrow_schema::SchemaRef;
use datafusion::datasource::physical_plan::{FileMeta, FileOpenFuture, FileOpener};
use datafusion_common::{DataFusionError, Result as DFResult};
use datafusion_physical_expr::PhysicalExpr;
use futures::{FutureExt as _, TryStreamExt};
use itertools::Itertools;
use object_store::ObjectStore;
use vortex::Context;
use vortex_expr::datafusion::{convert_expr_to_vortex, extract_columns_from_expr};
use vortex_serde::io::ObjectStoreReadAt;
use vortex_serde::layouts::reader::builder::LayoutReaderBuilder;
use vortex_serde::layouts::reader::context::{LayoutContext, LayoutDeserializer};
use vortex_serde::layouts::reader::filtering::RowFilter;
use vortex_serde::layouts::reader::projections::Projection;

pub struct VortexFileOpener {
    pub ctx: Arc<Context>,
    pub object_store: Arc<dyn ObjectStore>,
    pub batch_size: Option<usize>,
    pub projection: Option<Vec<usize>>,
    pub predicate: Option<Arc<dyn PhysicalExpr>>,
    pub arrow_schema: SchemaRef,
}

impl FileOpener for VortexFileOpener {
    fn open(&self, file_meta: FileMeta) -> DFResult<FileOpenFuture> {
        let read_at =
            ObjectStoreReadAt::new(self.object_store.clone(), file_meta.location().clone());

        let mut builder = LayoutReaderBuilder::new(
            read_at,
            LayoutDeserializer::new(self.ctx.clone(), Arc::new(LayoutContext::default())),
        );

        if let Some(batch_size) = self.batch_size {
            builder = builder.with_batch_size(batch_size);
        }

<<<<<<< HEAD
        let predicate = self
            .predicate
            .clone()
            .map(|predicate| convert_expr_to_vortex(predicate, self.arrow_schema.as_ref()))
            .transpose()?;
=======
        let predicate_projection =
            extract_columns_from_expr(self.predicate.as_ref(), self.arrow_schema.clone())?;

        if let Some(predicate) = self
            .predicate
            .clone()
            .map(|predicate| {
                convert_expr_to_vortex(predicate, self.arrow_schema.as_ref())
                    .map_err(|e| DataFusionError::External(e.into()))
            })
            .transpose()?
        {
            builder = builder.with_row_filter(RowFilter::new(predicate));
        }
>>>>>>> cfd0943f

        if let Some(projection) = self.projection.as_ref() {
            let mut projection = projection.clone();
            for col_idx in predicate_projection.into_iter() {
                if !projection.contains(&col_idx) {
                    projection.push(col_idx);
                }
            }

            builder = builder.with_projection(Projection::new(projection))
        }

        let original_projection_len = self.projection.as_ref().map(|v| v.len());

        Ok(async move {
            let reader = builder.build().await?;

            let stream = reader
<<<<<<< HEAD
                .and_then(move |array| {
                    let predicate = predicate.clone();
                    async move {
                        let array = if let Some(predicate) = predicate.as_ref() {
                            let predicate_result = predicate.evaluate(&array)?;

                            let filter_array = null_as_false(predicate_result.into_bool()?)?;
                            vortex::compute::filter(&array, &filter_array)?
                        } else {
                            array
                        };

                        RecordBatch::try_from(array)
=======
                .and_then(move |array| async move {
                    let rb = RecordBatch::from(array);

                    // If we had a projection, we cut the record batch down to the desired columns
                    if let Some(len) = original_projection_len {
                        Ok(rb.project(&(0..len).collect_vec())?)
                    } else {
                        Ok(rb)
>>>>>>> cfd0943f
                    }
                })
                .map_err(|e| e.into());
            Ok(Box::pin(stream) as _)
        }
        .boxed())
    }
<<<<<<< HEAD
}

/// Mask all null values of an Arrow boolean array to false
fn null_as_false(array: BoolArray) -> VortexResult<Array> {
    let arrow_array = array.into_canonical()?.into_arrow()?;
    let array = arrow_array.as_boolean();

    let boolean_array = match array.nulls() {
        None => array,
        Some(nulls) => {
            let inner_bool_buffer = array.values();
            let buff = buffer_bin_and(
                inner_bool_buffer.inner(),
                inner_bool_buffer.offset(),
                nulls.buffer(),
                nulls.offset(),
                inner_bool_buffer.len(),
            );
            let bool_buffer =
                BooleanBuffer::new(buff, inner_bool_buffer.offset(), inner_bool_buffer.len());
            &BooleanArray::from(bool_buffer)
        }
    };

    Ok(Array::from_arrow(boolean_array, false))
}

#[cfg(test)]
mod tests {
    use vortex::array::BoolArray;
    use vortex::validity::Validity;
    use vortex::IntoArrayVariant;

    use crate::persistent::opener::null_as_false;

    #[test]
    fn coerces_nulls() {
        let bool_array = BoolArray::from_vec(
            vec![true, true, false, false],
            Validity::Array(BoolArray::from(vec![true, false, true, false]).into()),
        );
        let non_null_array = null_as_false(bool_array).unwrap().into_bool().unwrap();
        assert_eq!(
            non_null_array.boolean_buffer().iter().collect::<Vec<_>>(),
            vec![true, false, false, false]
        );
    }
=======
>>>>>>> cfd0943f
}<|MERGE_RESOLUTION|>--- conflicted
+++ resolved
@@ -39,13 +39,6 @@
             builder = builder.with_batch_size(batch_size);
         }
 
-<<<<<<< HEAD
-        let predicate = self
-            .predicate
-            .clone()
-            .map(|predicate| convert_expr_to_vortex(predicate, self.arrow_schema.as_ref()))
-            .transpose()?;
-=======
         let predicate_projection =
             extract_columns_from_expr(self.predicate.as_ref(), self.arrow_schema.clone())?;
 
@@ -60,7 +53,6 @@
         {
             builder = builder.with_row_filter(RowFilter::new(predicate));
         }
->>>>>>> cfd0943f
 
         if let Some(projection) = self.projection.as_ref() {
             let mut projection = projection.clone();
@@ -79,21 +71,6 @@
             let reader = builder.build().await?;
 
             let stream = reader
-<<<<<<< HEAD
-                .and_then(move |array| {
-                    let predicate = predicate.clone();
-                    async move {
-                        let array = if let Some(predicate) = predicate.as_ref() {
-                            let predicate_result = predicate.evaluate(&array)?;
-
-                            let filter_array = null_as_false(predicate_result.into_bool()?)?;
-                            vortex::compute::filter(&array, &filter_array)?
-                        } else {
-                            array
-                        };
-
-                        RecordBatch::try_from(array)
-=======
                 .and_then(move |array| async move {
                     let rb = RecordBatch::from(array);
 
@@ -102,7 +79,6 @@
                         Ok(rb.project(&(0..len).collect_vec())?)
                     } else {
                         Ok(rb)
->>>>>>> cfd0943f
                     }
                 })
                 .map_err(|e| e.into());
@@ -110,54 +86,4 @@
         }
         .boxed())
     }
-<<<<<<< HEAD
-}
-
-/// Mask all null values of an Arrow boolean array to false
-fn null_as_false(array: BoolArray) -> VortexResult<Array> {
-    let arrow_array = array.into_canonical()?.into_arrow()?;
-    let array = arrow_array.as_boolean();
-
-    let boolean_array = match array.nulls() {
-        None => array,
-        Some(nulls) => {
-            let inner_bool_buffer = array.values();
-            let buff = buffer_bin_and(
-                inner_bool_buffer.inner(),
-                inner_bool_buffer.offset(),
-                nulls.buffer(),
-                nulls.offset(),
-                inner_bool_buffer.len(),
-            );
-            let bool_buffer =
-                BooleanBuffer::new(buff, inner_bool_buffer.offset(), inner_bool_buffer.len());
-            &BooleanArray::from(bool_buffer)
-        }
-    };
-
-    Ok(Array::from_arrow(boolean_array, false))
-}
-
-#[cfg(test)]
-mod tests {
-    use vortex::array::BoolArray;
-    use vortex::validity::Validity;
-    use vortex::IntoArrayVariant;
-
-    use crate::persistent::opener::null_as_false;
-
-    #[test]
-    fn coerces_nulls() {
-        let bool_array = BoolArray::from_vec(
-            vec![true, true, false, false],
-            Validity::Array(BoolArray::from(vec![true, false, true, false]).into()),
-        );
-        let non_null_array = null_as_false(bool_array).unwrap().into_bool().unwrap();
-        assert_eq!(
-            non_null_array.boolean_buffer().iter().collect::<Vec<_>>(),
-            vec![true, false, false, false]
-        );
-    }
-=======
->>>>>>> cfd0943f
 }