import os.path
from pathlib import Path

import numpy as np
import pyarrow as pa
import pyarrow.parquet as pq
import pytest
import vortex


@pytest.mark.xfail(reason="Not yet implemented")
def test_primitive_compress():
    a = pa.array([0, 0, 0, 0, 9, 9, 9, 9, 1, 5])
    arr_compressed = vortex.compress(vortex.array(a))
    assert not isinstance(arr_compressed, vortex.encoding.PrimitiveArray)
    assert arr_compressed.nbytes < a.nbytes


@pytest.mark.xfail(reason="Not yet implemented")
def test_for_compress():
    a = pa.array(np.arange(10_000) + 10_000_000)
    arr_compressed = vortex.compress(vortex.array(a))
    assert not isinstance(arr_compressed, vortex.encoding.PrimitiveArray)


@pytest.mark.xfail(reason="Not yet implemented")
def test_bool_compress():
    a = vortex.array(pa.array([False] * 10_000 + [True] * 10_000))
    arr_compressed = vortex.compress(a)
    assert len(arr_compressed) == 20_000
    assert isinstance(arr_compressed, vortex.encoding.RoaringBoolArray)
    assert arr_compressed.nbytes < a.nbytes


@pytest.mark.xfail(reason="Not yet implemented")
def test_roaring_bool_encode():
    a = vortex.array(pa.array([True] * 10_000))
    rarr = vortex.encoding.RoaringBoolArray.encode(a)
    assert isinstance(rarr, vortex.encoding.RoaringBoolArray)
    assert rarr.nbytes < a.nbytes


@pytest.mark.xfail(reason="Not yet implemented")
def test_arange_encode():
    a = vortex.array(pa.array(np.arange(10_000), type=pa.uint32()))
    compressed = vortex.compress(a)
    assert isinstance(compressed, vortex.encoding.DeltaArray) or isinstance(compressed, vortex.encoding.RoaringIntArray)
    assert compressed.nbytes < a.nbytes


@pytest.mark.xfail(reason="Not yet implemented")
def test_zigzag_encode():
    a = vortex.array(pa.array([-1, -1, 0, -1, 1, -1]))
    zarr = vortex.encoding.ZigZagArray.encode(a)
    assert isinstance(zarr, vortex.encoding.ZigZagArray)
    # TODO(ngates): support decoding once we have decompressor.


def test_chunked_encode():
    chunked = pa.chunked_array([pa.array([0, 1, 2]), pa.array([3, 4, 5])])
    encoded = vortex.array(chunked)
    assert encoded.to_arrow_array().combine_chunks() == pa.array([0, 1, 2, 3, 4, 5])


def test_table_encode():
    table = pa.table(
        {
            "number": pa.chunked_array([pa.array([0, 1, 2]), pa.array([3, 4, 5])]),
            "string": pa.chunked_array([pa.array(["a", "b", "c"], type=pa.string_view()), pa.array(["d", "e", "f"], type=pa.string_view())]),
        }
    )
    encoded = vortex.array(table)
<<<<<<< HEAD
    assert encoded.to_arrow().combine_chunks() == pa.StructArray.from_arrays(
        [pa.array([0, 1, 2, 3, 4, 5]), pa.array(["a", "b", "c", "d", "e", "f"], type=pa.string_view())], names=["number", "string"]
=======
    assert encoded.to_arrow_array().combine_chunks() == pa.StructArray.from_arrays(
        [pa.array([0, 1, 2, 3, 4, 5]), pa.array(["a", "b", "c", "d", "e", "f"])], names=["number", "string"]
>>>>>>> acdd46b7
    )


@pytest.mark.xfail(reason="Not yet implemented")
def test_taxi():
    curdir = Path(os.path.dirname(__file__)).parent.parent
    table = pq.read_table(curdir / "bench-vortex/data/yellow-tripdata-2023-11.parquet")
    compressed = vortex.compress(vortex.array(table[:100]))
    decompressed = compressed.to_arrow_array()
    assert not decompressed<|MERGE_RESOLUTION|>--- conflicted
+++ resolved
@@ -70,13 +70,8 @@
         }
     )
     encoded = vortex.array(table)
-<<<<<<< HEAD
-    assert encoded.to_arrow().combine_chunks() == pa.StructArray.from_arrays(
+    assert encoded.to_arrow_array().combine_chunks() == pa.StructArray.from_arrays(
         [pa.array([0, 1, 2, 3, 4, 5]), pa.array(["a", "b", "c", "d", "e", "f"], type=pa.string_view())], names=["number", "string"]
-=======
-    assert encoded.to_arrow_array().combine_chunks() == pa.StructArray.from_arrays(
-        [pa.array([0, 1, 2, 3, 4, 5]), pa.array(["a", "b", "c", "d", "e", "f"])], names=["number", "string"]
->>>>>>> acdd46b7
     )
 
 
