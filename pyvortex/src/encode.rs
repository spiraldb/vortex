use arrow::array::{make_array, ArrayData as ArrowArrayData};
use arrow::datatypes::{DataType, Field};
use arrow::ffi_stream::ArrowArrayStreamReader;
use arrow::pyarrow::FromPyArrow;
use arrow::record_batch::RecordBatchReader;
use pyo3::exceptions::PyValueError;
use pyo3::prelude::*;
use vortex::array::ChunkedArray;
use vortex::arrow::{FromArrowArray, FromArrowType};
use vortex::{Array, IntoArray};
use vortex_dtype::DType;
use vortex_error::VortexError;

use crate::array::PyArray;
use crate::error::PyVortexError;
<<<<<<< HEAD
use crate::vortex_arrow::map_to_pyerr;
=======
>>>>>>> e3a6c5ab

// Private, ergo not documented.
#[pyfunction]
pub fn _encode<'py>(obj: &Bound<'py, PyAny>) -> PyResult<Bound<'py, PyArray>> {
    let pa = obj.py().import_bound("pyarrow")?;
    let pa_array = pa.getattr("Array")?;
    let chunked_array = pa.getattr("ChunkedArray")?;
    let table = pa.getattr("Table")?;

    if obj.is_instance(&pa_array)? {
        let arrow_array = ArrowArrayData::from_pyarrow_bound(obj).map(make_array)?;
        let is_nullable = arrow_array.is_nullable();
        let enc_array = Array::from_arrow(arrow_array, is_nullable);
        Bound::new(obj.py(), PyArray::new(enc_array))
    } else if obj.is_instance(&chunked_array)? {
        let chunks: Vec<Bound<PyAny>> = obj.getattr("chunks")?.extract()?;
        let encoded_chunks = chunks
            .iter()
            .map(|a| {
                ArrowArrayData::from_pyarrow_bound(a)
                    .map(make_array)
                    .map(|a| Array::from_arrow(a, false))
            })
            .collect::<PyResult<Vec<_>>>()?;
        let dtype: DType = obj
            .getattr("type")
            .and_then(|v| DataType::from_pyarrow_bound(&v))
            .map(|dt| DType::from_arrow(&Field::new("_", dt, false)))?;
        Bound::new(
            obj.py(),
            PyArray::new(
                ChunkedArray::try_new(encoded_chunks, dtype)
                    .map_err(PyVortexError::map_err)?
                    .into_array(),
            ),
        )
    } else if obj.is_instance(&table)? {
        let array_stream = ArrowArrayStreamReader::from_pyarrow_bound(obj)?;
        let dtype = DType::from_arrow(array_stream.schema());
        let chunks = array_stream
            .into_iter()
<<<<<<< HEAD
            .map(|b| b.map_err(VortexError::ArrowError))
            .map(|b| b.and_then(Array::try_from).map_err(map_to_pyerr))
=======
            .map(|b| {
                b.map(Array::from)
                    .map_err(|e| PyValueError::new_err(e.to_string()))
            })
>>>>>>> e3a6c5ab
            .collect::<PyResult<Vec<_>>>()?;
        Bound::new(
            obj.py(),
            PyArray::new(
                ChunkedArray::try_new(chunks, dtype)
                    .map_err(PyVortexError::map_err)?
                    .into_array(),
            ),
        )
    } else {
        Err(PyValueError::new_err("Cannot convert object to enc array"))
    }
}<|MERGE_RESOLUTION|>--- conflicted
+++ resolved
@@ -13,10 +13,6 @@
 
 use crate::array::PyArray;
 use crate::error::PyVortexError;
-<<<<<<< HEAD
-use crate::vortex_arrow::map_to_pyerr;
-=======
->>>>>>> e3a6c5ab
 
 // Private, ergo not documented.
 #[pyfunction]
@@ -58,15 +54,8 @@
         let dtype = DType::from_arrow(array_stream.schema());
         let chunks = array_stream
             .into_iter()
-<<<<<<< HEAD
             .map(|b| b.map_err(VortexError::ArrowError))
             .map(|b| b.and_then(Array::try_from).map_err(map_to_pyerr))
-=======
-            .map(|b| {
-                b.map(Array::from)
-                    .map_err(|e| PyValueError::new_err(e.to_string()))
-            })
->>>>>>> e3a6c5ab
             .collect::<PyResult<Vec<_>>>()?;
         Bound::new(
             obj.py(),
@@ -77,6 +66,6 @@
             ),
         )
     } else {
-        Err(PyValueError::new_err("Cannot convert object to enc array"))
+        Err(PyValueError::new_err("Cannot convert object to Vortex array"))
     }
 }