use arrow::array::{Array as ArrowArray, ArrayRef};
use arrow::pyarrow::ToPyArrow;
use pyo3::exceptions::PyValueError;
use pyo3::prelude::*;
use pyo3::types::{IntoPyDict, PyList};
use vortex::array::ChunkedArray;
<<<<<<< HEAD
use vortex::compute::{compare, slice, take, Operator};
=======
use vortex::compute::unary::fill_forward;
use vortex::compute::{slice, take};
>>>>>>> a6548331
use vortex::{Array, ArrayDType, IntoCanonical};

use crate::dtype::PyDType;
use crate::error::PyVortexError;
use crate::python_repr::PythonRepr;

#[pyclass(name = "Array", module = "vortex", sequence, subclass)]
/// An array of zero or more *rows* each with the same set of *columns*.
///
/// Examples
/// --------
///
/// Arrays support all the standard comparison operations:
///
/// >>> a = vortex.encoding.array(['dog', None, 'cat', 'mouse', 'fish'])
/// >>> b = vortex.encoding.array(['doug', 'jennifer', 'casper', 'mouse', 'faust'])
/// >>> (a < b).to_arrow_array()
/// <pyarrow.lib.BooleanArray object at ...>
/// [
///   true,
///   null,
///   false,
///   false,
///   false
/// ]
/// >>> (a <= b).to_arrow_array()
/// <pyarrow.lib.BooleanArray object at ...>
/// [
///   true,
///   null,
///   false,
///   true,
///   false
/// ]
/// >>> (a == b).to_arrow_array()
/// <pyarrow.lib.BooleanArray object at ...>
/// [
///   false,
///   null,
///   false,
///   true,
///   false
/// ]
/// >>> (a != b).to_arrow_array()
/// <pyarrow.lib.BooleanArray object at ...>
/// [
///   true,
///   null,
///   true,
///   false,
///   true
/// ]
/// >>> (a >= b).to_arrow_array()
/// <pyarrow.lib.BooleanArray object at ...>
/// [
///   false,
///   null,
///   true,
///   true,
///   true
/// ]
/// >>> (a > b).to_arrow_array()
/// <pyarrow.lib.BooleanArray object at ...>
/// [
///   false,
///   null,
///   true,
///   false,
///   true
/// ]
pub struct PyArray {
    inner: Array,
}

impl PyArray {
    pub fn new(inner: Array) -> PyArray {
        PyArray { inner }
    }

    pub fn unwrap(&self) -> &Array {
        &self.inner
    }
}

#[pymethods]
impl PyArray {
    /// Convert this array to an Arrow array.
    ///
    /// .. seealso::
    ///     :meth:`.to_arrow_table`
    ///
    /// Returns
    /// -------
    /// :class:`pyarrow.Array`
    ///
    /// Examples
    /// --------
    ///
    /// Round-trip an Arrow array through a Vortex array:
    ///
    ///     >>> vortex.encoding.array([1, 2, 3]).to_arrow_array()
    ///     <pyarrow.lib.Int64Array object at ...>
    ///     [
    ///       1,
    ///       2,
    ///       3
    ///     ]
    fn to_arrow_array(self_: PyRef<'_, Self>) -> PyResult<Bound<PyAny>> {
        // NOTE(ngates): for struct arrays, we could also return a RecordBatchStreamReader.
        let py = self_.py();
        let vortex = &self_.inner;

        if let Ok(chunked_array) = ChunkedArray::try_from(vortex) {
            let chunks: Vec<ArrayRef> = chunked_array
                .chunks()
                .map(|chunk| -> PyResult<ArrayRef> {
                    chunk
                        .into_canonical()
                        .and_then(|arr| arr.into_arrow())
                        .map_err(PyVortexError::map_err)
                })
                .collect::<PyResult<Vec<ArrayRef>>>()?;
            if chunks.is_empty() {
                return Err(PyValueError::new_err("No chunks in array"));
            }
            let pa_data_type = chunks[0].data_type().clone().to_pyarrow(py)?;
            let chunks: PyResult<Vec<PyObject>> = chunks
                .iter()
                .map(|arrow_array| arrow_array.into_data().to_pyarrow(py))
                .collect();

            // Combine into a chunked array
            PyModule::import_bound(py, "pyarrow")?.call_method(
                "chunked_array",
                (PyList::new_bound(py, chunks?),),
                Some(&[("type", pa_data_type)].into_py_dict_bound(py)),
            )
        } else {
            Ok(vortex
                .clone()
                .into_canonical()
                .and_then(|arr| arr.into_arrow())
                .map_err(PyVortexError::map_err)?
                .into_data()
                .to_pyarrow(py)?
                .into_bound(py))
        }
    }

    fn __len__(&self) -> usize {
        self.inner.len()
    }

    fn __str__(&self) -> String {
        format!("{}", self.inner)
    }

    #[getter]
    fn encoding(&self) -> String {
        self.inner.encoding().id().to_string()
    }

    #[getter]
    fn nbytes(&self) -> usize {
        self.inner.nbytes()
    }

    /// The data type of this array.
    ///
    /// Returns
    /// -------
    /// :class:`vortex.dtype.DType`
    ///
    /// Examples
    /// --------
    ///
    /// By default, :func:`vortex.encoding.array` uses the largest available bit-width:
    ///
    ///     >>> vortex.encoding.array([1, 2, 3]).dtype
    ///     int(64, False)
    ///
    /// Including a :obj:`None` forces a nullable type:
    ///
    ///     >>> vortex.encoding.array([1, None, 2, 3]).dtype
    ///     int(64, True)
    ///
    /// A UTF-8 string array:
    ///
    ///     >>> vortex.encoding.array(['hello, ', 'is', 'it', 'me?']).dtype
    ///     utf8(False)
    #[getter]
    fn dtype(self_: PyRef<Self>) -> PyResult<Py<PyDType>> {
        PyDType::wrap(self_.py(), self_.inner.dtype().clone())
    }

<<<<<<< HEAD
    // Rust docs are *not* copied into Python for __lt__: https://github.com/PyO3/pyo3/issues/4326
    fn __lt__(&self, other: &Bound<PyArray>) -> PyResult<PyArray> {
        let other = other.borrow();
        compare(&self.inner, &other.inner, Operator::Lt)
            .map(|arr| PyArray { inner: arr })
            .map_err(PyVortexError::map_err)
    }

    // Rust docs are *not* copied into Python for __le__: https://github.com/PyO3/pyo3/issues/4326
    fn __le__(&self, other: &Bound<PyArray>) -> PyResult<PyArray> {
        let other = other.borrow();
        compare(&self.inner, &other.inner, Operator::Lte)
            .map(|arr| PyArray { inner: arr })
            .map_err(PyVortexError::map_err)
    }

    // Rust docs are *not* copied into Python for __eq__: https://github.com/PyO3/pyo3/issues/4326
    fn __eq__(&self, other: &Bound<PyArray>) -> PyResult<PyArray> {
        let other = other.borrow();
        compare(&self.inner, &other.inner, Operator::Eq)
            .map(|arr| PyArray { inner: arr })
            .map_err(PyVortexError::map_err)
    }

    // Rust docs are *not* copied into Python for __ne__: https://github.com/PyO3/pyo3/issues/4326
    fn __ne__(&self, other: &Bound<PyArray>) -> PyResult<PyArray> {
        let other = other.borrow();
        compare(&self.inner, &other.inner, Operator::NotEq)
            .map(|arr| PyArray { inner: arr })
            .map_err(PyVortexError::map_err)
    }

    // Rust docs are *not* copied into Python for __ge__: https://github.com/PyO3/pyo3/issues/4326
    fn __ge__(&self, other: &Bound<PyArray>) -> PyResult<PyArray> {
        let other = other.borrow();
        compare(&self.inner, &other.inner, Operator::Gte)
            .map(|arr| PyArray { inner: arr })
            .map_err(PyVortexError::map_err)
    }

    // Rust docs are *not* copied into Python for __gt__: https://github.com/PyO3/pyo3/issues/4326
    fn __gt__(&self, other: &Bound<PyArray>) -> PyResult<PyArray> {
        let other = other.borrow();
        compare(&self.inner, &other.inner, Operator::Gt)
            .map(|arr| PyArray { inner: arr })
            .map_err(PyVortexError::map_err)
=======
    /// Filter an Array by another Boolean array.
    ///
    /// Parameters
    /// ----------
    /// filter : :class:`vortex.encoding.Array`
    ///     Keep all the rows in ``self`` for which the correspondingly indexed row in `filter` is True.
    ///
    /// Returns
    /// -------
    /// :class:`vortex.encoding.Array`
    ///
    /// Examples
    /// --------
    ///
    /// Keep only the single digit positive integers.
    ///
    /// >>> a = vortex.encoding.array([0, 42, 1_000, -23, 10, 9, 5])
    /// >>> filter = vortex.array([True, False, False, False, False, True, True])
    /// >>> a.filter(filter).to_arrow_array()
    /// <pyarrow.lib.Int64Array object at ...>
    /// [
    ///   0,
    ///   9,
    ///   5
    /// ]
    fn filter(&self, filter: &Bound<PyArray>) -> PyResult<PyArray> {
        let filter = filter.borrow();

        vortex::compute::filter(&self.inner, &filter.inner)
            .map_err(PyVortexError::map_err)
            .map(|arr| PyArray { inner: arr })
    }

    /// Fill forward non-null values over runs of nulls.
    ///
    /// Leading nulls are replaced with the "zero" for that type. For integral and floating-point
    /// types, this is zero. For the Boolean type, this is `:obj:`False`.
    ///
    /// Fill forward sensor values over intermediate missing values. Note that leading nulls are
    /// replaced with 0.0:
    ///
    /// >>> a = vortex.encoding.array([
    /// ...      None,  None, 30.29, 30.30, 30.30,  None,  None, 30.27, 30.25,
    /// ...     30.22,  None,  None,  None,  None, 30.12, 30.11, 30.11, 30.11,
    /// ...     30.10, 30.08,  None, 30.21, 30.03, 30.03, 30.05, 30.07, 30.07,
    /// ... ])
    /// >>> a.fill_forward().to_arrow_array()
    /// <pyarrow.lib.DoubleArray object at ...>
    /// [
    ///   0,
    ///   0,
    ///   30.29,
    ///   30.3,
    ///   30.3,
    ///   30.3,
    ///   30.3,
    ///   30.27,
    ///   30.25,
    ///   30.22,
    ///   ...
    ///   30.11,
    ///   30.1,
    ///   30.08,
    ///   30.08,
    ///   30.21,
    ///   30.03,
    ///   30.03,
    ///   30.05,
    ///   30.07,
    ///   30.07
    /// ]
    fn fill_forward(&self) -> PyResult<PyArray> {
        fill_forward(&self.inner)
            .map_err(PyVortexError::map_err)
            .map(|arr| PyArray { inner: arr })
>>>>>>> a6548331
    }

    /// Filter, permute, and/or repeat elements by their index.
    ///
    /// Parameters
    /// ----------
    /// indices : :class:`vortex.encoding.Array`
    ///     An array of indices to keep.
    ///
    /// Returns
    /// -------
    /// :class:`vortex.encoding.Array`
    ///
    /// Examples
    /// --------
    ///
    /// Keep only the first and third elements:
    ///
    ///     >>> a = vortex.encoding.array(['a', 'b', 'c', 'd'])
    ///     >>> indices = vortex.encoding.array([0, 2])
    ///     >>> a.take(indices).to_arrow_array()
    ///     <pyarrow.lib.StringArray object at ...>
    ///     [
    ///       "a",
    ///       "c"
    ///     ]
    ///
    /// Permute and repeat the first and second elements:
    ///
    ///     >>> a = vortex.encoding.array(['a', 'b', 'c', 'd'])
    ///     >>> indices = vortex.encoding.array([0, 1, 1, 0])
    ///     >>> a.take(indices).to_arrow_array()
    ///     <pyarrow.lib.StringArray object at ...>
    ///     [
    ///       "a",
    ///       "b",
    ///       "b",
    ///       "a"
    ///     ]
    fn take<'py>(&self, indices: &Bound<'py, PyArray>) -> PyResult<Bound<'py, PyArray>> {
        let py = indices.py();
        let indices = &indices.borrow().inner;

        if !indices.dtype().is_int() {
            return Err(PyValueError::new_err(format!(
                "indices: expected int or uint array, but found: {}",
                indices.dtype().python_repr()
            )));
        }

        take(&self.inner, indices)
            .map_err(PyVortexError::map_err)
            .and_then(|arr| Bound::new(py, PyArray { inner: arr }))
    }

    /// Keep only a contiguous subset of elements.
    ///
    /// Parameters
    /// ----------
    /// start : :class:`int`
    ///     The start index of the range to keep, inclusive.
    ///
    /// end : :class:`int`
    ///     The end index, exclusive.
    ///
    /// Returns
    /// -------
    /// :class:`vortex.encoding.Array`
    ///
    /// Examples
    /// --------
    ///
    /// Keep only the second through third elements:
    ///
    ///     >>> a = vortex.encoding.array(['a', 'b', 'c', 'd'])
    ///     >>> a.slice(1, 3).to_arrow_array()
    ///     <pyarrow.lib.StringArray object at ...>
    ///     [
    ///       "b",
    ///       "c"
    ///     ]
    ///
    /// Keep none of the elements:
    ///
    ///     >>> a = vortex.encoding.array(['a', 'b', 'c', 'd'])
    ///     >>> a.slice(3, 3).to_arrow_array()
    ///     <pyarrow.lib.StringArray object at ...>
    ///     []
    ///
    /// Unlike Python, it is an error to slice outside the bounds of the array:
    ///
    ///     >>> a = vortex.encoding.array(['a', 'b', 'c', 'd'])
    ///     >>> a.slice(2, 10).to_arrow_array()
    ///     Traceback (most recent call last):
    ///     ...
    ///     ValueError: index 10 out of bounds from 0 to 4
    ///
    /// Or to slice with a negative value:
    ///
    ///     >>> a = vortex.encoding.array(['a', 'b', 'c', 'd'])
    ///     >>> a.slice(-2, -1).to_arrow_array()
    ///     Traceback (most recent call last):
    ///     ...
    ///     OverflowError: can't convert negative int to unsigned
    ///
    #[pyo3(signature = (start, end, *))]
    fn slice(&self, start: usize, end: usize) -> PyResult<PyArray> {
        slice(&self.inner, start, end)
            .map(PyArray::new)
            .map_err(PyVortexError::map_err)
    }

    /// Internal technical details about the encoding of this Array.
    ///
    /// Warnings
    /// --------
    /// The format of the returned string may change without notice.
    ///
    /// Returns
    /// -------
    /// :class:`.str`
    ///
    /// Examples
    /// --------
    ///
    /// Uncompressed arrays have straightforward encodings:
    ///
    ///     >>> arr = vortex.encoding.array([1, 2, None, 3])
    ///     >>> print(arr.tree_display())
    ///     root: vortex.primitive(0x03)(i64?, len=4) nbytes=33 B (100.00%)
    ///       metadata: PrimitiveMetadata { validity: Array }
    ///       buffer: 32 B
    ///       validity: vortex.bool(0x02)(bool, len=4) nbytes=1 B (3.03%)
    ///         metadata: BoolMetadata { validity: NonNullable, first_byte_bit_offset: 0 }
    ///         buffer: 1 B
    ///     <BLANKLINE>
    ///
    /// Compressed arrays often have more complex, deeply nested encoding trees.
    fn tree_display(&self) -> String {
        self.inner.tree_display().to_string()
    }
}<|MERGE_RESOLUTION|>--- conflicted
+++ resolved
@@ -4,12 +4,8 @@
 use pyo3::prelude::*;
 use pyo3::types::{IntoPyDict, PyList};
 use vortex::array::ChunkedArray;
-<<<<<<< HEAD
-use vortex::compute::{compare, slice, take, Operator};
-=======
 use vortex::compute::unary::fill_forward;
-use vortex::compute::{slice, take};
->>>>>>> a6548331
+use vortex::compute::{compare, slice, slice, take, take, Operator};
 use vortex::{Array, ArrayDType, IntoCanonical};
 
 use crate::dtype::PyDType;
@@ -205,7 +201,6 @@
         PyDType::wrap(self_.py(), self_.inner.dtype().clone())
     }
 
-<<<<<<< HEAD
     // Rust docs are *not* copied into Python for __lt__: https://github.com/PyO3/pyo3/issues/4326
     fn __lt__(&self, other: &Bound<PyArray>) -> PyResult<PyArray> {
         let other = other.borrow();
@@ -252,7 +247,8 @@
         compare(&self.inner, &other.inner, Operator::Gt)
             .map(|arr| PyArray { inner: arr })
             .map_err(PyVortexError::map_err)
-=======
+    }
+
     /// Filter an Array by another Boolean array.
     ///
     /// Parameters
@@ -328,7 +324,6 @@
         fill_forward(&self.inner)
             .map_err(PyVortexError::map_err)
             .map(|arr| PyArray { inner: arr })
->>>>>>> a6548331
     }
 
     /// Filter, permute, and/or repeat elements by their index.
