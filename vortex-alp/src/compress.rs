use itertools::Itertools;

use crate::alp::ALPFloat;
use crate::array::{ALPArray, ALPEncoding};
use crate::downcast::DowncastALP;
use crate::Exponents;
use vortex::array::downcast::DowncastArrayBuiltin;
use vortex::array::primitive::PrimitiveArray;
use vortex::array::sparse::SparseArray;
use vortex::array::{Array, ArrayRef};
use vortex::compress::{CompressConfig, CompressCtx, EncodingCompression};
use vortex::compute::flatten::flatten_primitive;
use vortex::compute::patch::patch;
use vortex::ptype::{NativePType, PType};
use vortex::validity::ArrayValidity;
use vortex_error::VortexResult;

#[macro_export]
macro_rules! match_each_alp_float_ptype {
    ($self:expr, | $_:tt $enc:ident | $($body:tt)*) => ({
        macro_rules! __with__ {( $_ $enc:ident ) => ( $($body)* )}
        use vortex::ptype::PType;
        use vortex_error::VortexError;
        let ptype = $self;
        match ptype {
            PType::F32 => Ok(__with__! { f32 }),
            PType::F64 => Ok(__with__! { f64 }),
            _ => Err(VortexError::InvalidArgument("ALP can only encode f32 and f64".into())),
        }
    })
}

impl EncodingCompression for ALPEncoding {
    fn can_compress(
        &self,
        array: &dyn Array,
        _config: &CompressConfig,
    ) -> Option<&dyn EncodingCompression> {
        // Only support primitive arrays
        let parray = array.maybe_primitive()?;

        // Only supports f32 and f64
        if !matches!(parray.ptype(), PType::F32 | PType::F64) {
            return None;
        }

        Some(self)
    }

    fn compress(
        &self,
        array: &dyn Array,
        like: Option<&dyn Array>,
        ctx: CompressCtx,
    ) -> VortexResult<ArrayRef> {
        let like_alp = like.map(|like_array| like_array.as_alp());

        // TODO(ngates): fill forward nulls
        let parray = array.as_primitive();

        let (exponents, encoded, patches) = match_each_alp_float_ptype!(
            parray.ptype(), |$T| {
            encode_to_array::<$T>(parray, like_alp.map(|l| l.exponents()))
        })?;

        let compressed_encoded = ctx
            .named("packed")
            .excluding(&ALPEncoding)
            .compress(encoded.as_ref(), like_alp.map(|a| a.encoded()))?;

        let compressed_patches = patches
            .map(|p| {
                ctx.auxiliary("patches")
                    .excluding(&ALPEncoding)
                    .compress(p.as_ref(), like_alp.and_then(|a| a.patches()))
            })
            .transpose()?;

        Ok(ALPArray::new(compressed_encoded, exponents, compressed_patches).into_array())
    }
}

fn encode_to_array<T>(
    values: &PrimitiveArray,
    exponents: Option<&Exponents>,
) -> (Exponents, ArrayRef, Option<ArrayRef>)
where
    T: ALPFloat + NativePType,
    T::ALPInt: NativePType,
{
    let (exponents, encoded, exc_pos, exc) = T::encode(values.typed_data::<T>(), exponents);
    let len = encoded.len();
    (
        exponents,
        PrimitiveArray::from(encoded)
            .into_nullable(values.validity().is_some().into())
            .into_array(),
        (!exc.is_empty()).then(|| {
            SparseArray::new(
                PrimitiveArray::from(exc_pos).into_array(),
                PrimitiveArray::from(exc).into_array(),
                len,
            )
            .into_array()
        }),
    )
}

pub(crate) fn alp_encode(parray: &PrimitiveArray) -> VortexResult<ALPArray> {
    let (exponents, encoded, patches) = match parray.ptype() {
<<<<<<< HEAD
        PType::F32 => encode_to_array::<f32>(parray, None),
        PType::F64 => encode_to_array::<f64>(parray, None),
        _ => return Err(VortexError::InvalidPType(parray.ptype())),
=======
        PType::F32 => encode_to_array(parray.typed_data::<f32>(), None),
        PType::F64 => encode_to_array(parray.typed_data::<f64>(), None),
        _ => return Err("ALP can only encode f32 and f64".into()),
>>>>>>> 308fde9f
    };
    Ok(ALPArray::new(encoded, exponents, patches))
}

pub fn decompress(array: &ALPArray) -> VortexResult<PrimitiveArray> {
    let encoded = flatten_primitive(array.encoded())?;
    let decoded = match_each_alp_float_ptype!(array.dtype().try_into().unwrap(), |$T| {
        PrimitiveArray::from_nullable(
            decompress_primitive::<$T>(encoded.typed_data(), array.exponents()),
            encoded.validity(),
        )
    })?;

    if let Some(patches) = array.patches() {
        // TODO(#121): right now, applying patches forces an extraneous copy of the array data
        flatten_primitive(&patch(&decoded, patches)?)
    } else {
        Ok(decoded)
    }
}

fn decompress_primitive<T: NativePType + ALPFloat>(
    values: &[T::ALPInt],
    exponents: &Exponents,
) -> Vec<T> {
    values
        .iter()
        .map(|&v| T::decode_single(v, exponents))
        .collect_vec()
}

#[cfg(test)]
mod tests {
    use super::*;

    #[test]
    fn test_compress() {
        let array = PrimitiveArray::from(vec![1.234f32; 1025]);
        let encoded = alp_encode(&array).unwrap();
        assert!(encoded.patches().is_none());
        assert_eq!(
            encoded.encoded().as_primitive().typed_data::<i32>(),
            vec![1234; 1025]
        );
        assert_eq!(encoded.exponents(), &Exponents { e: 4, f: 1 });

        let decoded = decompress(&encoded).unwrap();
        assert_eq!(array.typed_data::<f32>(), decoded.typed_data::<f32>());
    }

    #[test]
    fn test_nullable_compress() {
        let array = PrimitiveArray::from_iter(vec![None, Some(1.234f32), None]);
        let encoded = alp_encode(&array).unwrap();
        println!("Encoded {:?}", encoded);
        assert!(encoded.patches().is_none());
        assert_eq!(
            encoded.encoded().as_primitive().typed_data::<i32>(),
            vec![0, 1234, 0]
        );
        assert_eq!(encoded.exponents(), &Exponents { e: 4, f: 1 });

        let decoded = decompress(&encoded).unwrap();
        let expected = vec![0f32, 1.234f32, 0f32];
        assert_eq!(decoded.typed_data::<f32>(), expected.as_slice());
    }

    #[test]
    #[allow(clippy::approx_constant)]
    fn test_patched_compress() {
        let values = vec![1.234f64, 2.718, std::f64::consts::PI, 4.0];
        let array = PrimitiveArray::from(values.clone());
        let encoded = alp_encode(&array).unwrap();
        println!("Encoded {:?}", encoded);
        assert!(encoded.patches().is_some());
        assert_eq!(
            encoded.encoded().as_primitive().typed_data::<i64>(),
            vec![1234i64, 2718, 2718, 4000] // fill forward
        );
        assert_eq!(encoded.exponents(), &Exponents { e: 3, f: 0 });

        let decoded = decompress(&encoded).unwrap();
        assert_eq!(values, decoded.typed_data::<f64>());
    }
}<|MERGE_RESOLUTION|>--- conflicted
+++ resolved
@@ -108,15 +108,9 @@
 
 pub(crate) fn alp_encode(parray: &PrimitiveArray) -> VortexResult<ALPArray> {
     let (exponents, encoded, patches) = match parray.ptype() {
-<<<<<<< HEAD
         PType::F32 => encode_to_array::<f32>(parray, None),
         PType::F64 => encode_to_array::<f64>(parray, None),
-        _ => return Err(VortexError::InvalidPType(parray.ptype())),
-=======
-        PType::F32 => encode_to_array(parray.typed_data::<f32>(), None),
-        PType::F64 => encode_to_array(parray.typed_data::<f64>(), None),
         _ => return Err("ALP can only encode f32 and f64".into()),
->>>>>>> 308fde9f
     };
     Ok(ALPArray::new(encoded, exponents, patches))
 }
