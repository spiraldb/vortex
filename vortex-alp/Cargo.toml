--- conflicted
+++ resolved
@@ -16,12 +16,8 @@
 vortex-array = { path = "../vortex-array" }
 linkme = "0.3.22"
 itertools = "0.12.1"
-<<<<<<< HEAD
 num-traits = "0.2.18"
-codecz = { version = "0.1.0", path = "../codecz" }
-=======
 codecz = { path = "../codecz" }
->>>>>>> d7842114
 log = { version = "0.4.20", features = [] }
 
 [lints]
